package kubecost

import (
	"fmt"
	"sort"
	"strings"
	"time"

	"github.com/opencost/opencost/pkg/log"
	"github.com/opencost/opencost/pkg/util"
	"github.com/opencost/opencost/pkg/util/timeutil"
	"golang.org/x/exp/slices"
)

// TODO Clean-up use of IsEmpty; nil checks should be separated for safety.

// TODO Consider making Allocation an interface, which is fulfilled by structs
// like KubernetesAllocation, IdleAllocation, and ExternalAllocation.

// ExternalSuffix indicates an external allocation
const ExternalSuffix = "__external__"

// IdleSuffix indicates an idle allocation property
const IdleSuffix = "__idle__"

// SharedSuffix indicates an shared allocation property
const SharedSuffix = "__shared__"

// UnallocatedSuffix indicates an unallocated allocation property
const UnallocatedSuffix = "__unallocated__"

// UnmountedSuffix indicated allocation to an unmounted resource (PV or LB)
const UnmountedSuffix = "__unmounted__"

// ShareWeighted indicates that a shared resource should be shared as a
// proportion of the cost of the remaining allocations.
const ShareWeighted = "__weighted__"

// ShareEven indicates that a shared resource should be shared evenly across
// all remaining allocations.
const ShareEven = "__even__"

// ShareNone indicates that a shareable resource should not be shared
const ShareNone = "__none__"

// Allocation is a unit of resource allocation and cost for a given window
// of time and for a given kubernetes construct with its associated set of
// properties.
// TODO:CLEANUP consider dropping name in favor of just Allocation and an
// Assets-style key() function for AllocationSet.
type Allocation struct {
	Name                       string                `json:"name"`
	Properties                 *AllocationProperties `json:"properties,omitempty"`
	Window                     Window                `json:"window"`
	Start                      time.Time             `json:"start"`
	End                        time.Time             `json:"end"`
	CPUCoreHours               float64               `json:"cpuCoreHours"`
	CPUCoreRequestAverage      float64               `json:"cpuCoreRequestAverage"`
	CPUCoreUsageAverage        float64               `json:"cpuCoreUsageAverage"`
	CPUCost                    float64               `json:"cpuCost"`
	CPUCostAdjustment          float64               `json:"cpuCostAdjustment"`
	GPUHours                   float64               `json:"gpuHours"`
	GPUCost                    float64               `json:"gpuCost"`
	GPUCostAdjustment          float64               `json:"gpuCostAdjustment"`
	NetworkTransferBytes       float64               `json:"networkTransferBytes"`
	NetworkReceiveBytes        float64               `json:"networkReceiveBytes"`
	NetworkCost                float64               `json:"networkCost"`
	NetworkCrossZoneCost       float64               `json:"networkCrossZoneCost"`   // @bingen:field[version=16]
	NetworkCrossRegionCost     float64               `json:"networkCrossRegionCost"` // @bingen:field[version=16]
	NetworkInternetCost        float64               `json:"networkInternetCost"`    // @bingen:field[version=16]
	NetworkCostAdjustment      float64               `json:"networkCostAdjustment"`
	LoadBalancerCost           float64               `json:"loadBalancerCost"`
	LoadBalancerCostAdjustment float64               `json:"loadBalancerCostAdjustment"`
	PVs                        PVAllocations         `json:"pvs"`
	PVCostAdjustment           float64               `json:"pvCostAdjustment"`
	RAMByteHours               float64               `json:"ramByteHours"`
	RAMBytesRequestAverage     float64               `json:"ramByteRequestAverage"`
	RAMBytesUsageAverage       float64               `json:"ramByteUsageAverage"`
	RAMCost                    float64               `json:"ramCost"`
	RAMCostAdjustment          float64               `json:"ramCostAdjustment"`
	SharedCost                 float64               `json:"sharedCost"`
	ExternalCost               float64               `json:"externalCost"`
	// RawAllocationOnly is a pointer so if it is not present it will be
	// marshalled as null rather than as an object with Go default values.
	RawAllocationOnly *RawAllocationOnlyData `json:"rawAllocationOnly"`
	// ProportionalAssetResourceCost represents the per-resource costs of the
	// allocation as a percentage of the per-resource total cost of the
	// asset on which the allocation was run. It is optionally computed
	// and appended to an Allocation, and so by default is is nil.
	ProportionalAssetResourceCosts ProportionalAssetResourceCosts `json:"proportionalAssetResourceCosts"` //@bingen:field[ignore]
	SharedCostBreakdown            SharedCostBreakdowns           `json:"sharedCostBreakdown"`            //@bingen:field[ignore]
	LoadBalancers                  LbAllocations                  `json:"LoadBalancers"`                  // @bingen:field[version=17]
}

// RawAllocationOnlyData is information that only belong in "raw" Allocations,
// those which have not undergone aggregation, accumulation, or any other form
// of combination to produce a new Allocation from other Allocations.
//
// Max usage data belongs here because computing the overall maximum from two
// or more Allocations is a non-trivial operation that cannot be defined without
// maintaining a large amount of state. Consider the following example:
// _______________________________________________
//
// A1 Using 3 CPU    ----      -----     ------
// A2 Using 2 CPU      ----      -----      ----
// A3 Using 1 CPU         ---       --
// _______________________________________________
//
//	Time ---->
//
// The logical maximum CPU usage is 5, but this cannot be calculated iteratively,
// which is how we calculate aggregations and accumulations of Allocations currently.
// This becomes a problem I could call "maximum sum of overlapping intervals" and is
// essentially a variant of an interval scheduling algorithm.
//
// If we had types to differentiate between regular Allocations and AggregatedAllocations
// then this type would be unnecessary and its fields would go into the regular Allocation
// and not in the AggregatedAllocation.
type RawAllocationOnlyData struct {
	CPUCoreUsageMax  float64 `json:"cpuCoreUsageMax"`
	RAMBytesUsageMax float64 `json:"ramByteUsageMax"`
}

// Clone returns a deep copy of the given RawAllocationOnlyData
func (r *RawAllocationOnlyData) Clone() *RawAllocationOnlyData {
	if r == nil {
		return nil
	}

	return &RawAllocationOnlyData{
		CPUCoreUsageMax:  r.CPUCoreUsageMax,
		RAMBytesUsageMax: r.RAMBytesUsageMax,
	}
}

// Equal returns true if the RawAllocationOnlyData is approximately equal
func (r *RawAllocationOnlyData) Equal(that *RawAllocationOnlyData) bool {
	if r == nil && that == nil {
		return true
	}
	if r == nil || that == nil {
		return false
	}
	return util.IsApproximately(r.CPUCoreUsageMax, that.CPUCoreUsageMax) &&
		util.IsApproximately(r.RAMBytesUsageMax, that.RAMBytesUsageMax)
}

// PVAllocations is a map of Disk Asset Identifiers to the
// usage of them by an Allocation as recorded in a PVAllocation
type PVAllocations map[PVKey]*PVAllocation

type LbAllocations map[string]*LbAllocation

func (orig LbAllocations) Clone() LbAllocations {
	if orig == nil {
		return nil
	}

	newAllocs := LbAllocations{}

	for key, lbAlloc := range orig {
		newAllocs[key] = &LbAllocation{
			Service: lbAlloc.Service,
			Cost:    lbAlloc.Cost,
		}
	}
	return newAllocs
}

// Clone creates a deep copy of a PVAllocations
func (pv PVAllocations) Clone() PVAllocations {
	if pv == nil {
		return nil
	}
	clonePV := make(map[PVKey]*PVAllocation, len(pv))
	for k, v := range pv {
		clonePV[k] = &PVAllocation{
			ByteHours: v.ByteHours,
			Cost:      v.Cost,
		}
	}
	return clonePV
}

// Add adds contents of that to the calling PVAllocations
func (pv PVAllocations) Add(that PVAllocations) PVAllocations {
	apv := pv.Clone()
	if that != nil {
		if apv == nil {
			apv = PVAllocations{}
		}
		for pvKey, thatPVAlloc := range that {
			apvAlloc, ok := apv[pvKey]
			if !ok {
				apvAlloc = &PVAllocation{}
			}
			apvAlloc.Cost += thatPVAlloc.Cost
			apvAlloc.ByteHours += thatPVAlloc.ByteHours
			apv[pvKey] = apvAlloc
		}
	}
	return apv
}

// Equal returns true if the two PVAllocations are equal in length and contain the same keys
// and values.
func (this PVAllocations) Equal(that PVAllocations) bool {
	if this == nil && that == nil {
		return true
	}
	if this == nil || that == nil {
		return false
	}

	if len(this) != len(that) {
		return false
	}

	for k, pv := range this {
		tv, ok := that[k]
		if !ok || !pv.Equal(tv) {
			return false
		}
	}

	return true
}

// PVKey for identifying Disk type assets
type PVKey struct {
	Cluster string `json:"cluster"`
	Name    string `json:"name"`
}

func (pvk *PVKey) String() string {
	return fmt.Sprintf("cluster=%s:name=%s", pvk.Cluster, pvk.Name)
}

// FromString populates PVKey fields from string
func (pvk *PVKey) FromString(key string) error {
	splitKey := strings.Split(key, ":")
	if len(splitKey) != 2 {
		return fmt.Errorf("PVKey string '%s' has the incorrect format", key)
	}
	pvk.Cluster = strings.TrimPrefix(splitKey[0], "cluster=")
	pvk.Name = strings.TrimPrefix(splitKey[1], "name=")
	return nil
}

// PVAllocation contains the byte hour usage
// and cost of an Allocation for a single PV
type PVAllocation struct {
	ByteHours float64 `json:"byteHours"`
	Cost      float64 `json:"cost"`
}

type LbAllocation struct {
	Service string  `json:"service"`
	Cost    float64 `json:"cost"`
}

// Equal returns true if the two PVAllocation instances contain approximately the same
// values.
func (pva *PVAllocation) Equal(that *PVAllocation) bool {
	if pva == nil && that == nil {
		return true
	}
	if pva == nil || that == nil {
		return false
	}
	return util.IsApproximately(pva.ByteHours, that.ByteHours) &&
		util.IsApproximately(pva.Cost, that.Cost)
}

type ProportionalAssetResourceCost struct {
	Cluster                      string  `json:"cluster"`
	Name                         string  `json:"name,omitempty"`
	Type                         string  `json:"type,omitempty"`
	ProviderID                   string  `json:"providerID,omitempty"`
	CPUPercentage                float64 `json:"cpuPercentage"`
	GPUPercentage                float64 `json:"gpuPercentage"`
	RAMPercentage                float64 `json:"ramPercentage"`
	LoadBalancerPercentage       float64 `json:"loadBalancerPercentage"`
	NodeResourceCostPercentage   float64 `json:"nodeResourceCostPercentage"`
	GPUTotalCost                 float64 `json:"-"`
	GPUProportionalCost          float64 `json:"-"`
	CPUTotalCost                 float64 `json:"-"`
	CPUProportionalCost          float64 `json:"-"`
	RAMTotalCost                 float64 `json:"-"`
	RAMProportionalCost          float64 `json:"-"`
	LoadBalancerProportionalCost float64 `json:"-"`
	LoadBalancerTotalCost        float64 `json:"-"`
}

func (parc ProportionalAssetResourceCost) Key(insertByName bool) string {
	if insertByName {
		return parc.Cluster + "," + parc.Name
	} else {
		return parc.Cluster
	}

}

type ProportionalAssetResourceCosts map[string]ProportionalAssetResourceCost

func (parcs ProportionalAssetResourceCosts) Clone() ProportionalAssetResourceCosts {
	cloned := ProportionalAssetResourceCosts{}

	for key, parc := range parcs {
		cloned[key] = parc
	}
	return cloned
}

func (parcs ProportionalAssetResourceCosts) Insert(parc ProportionalAssetResourceCost, insertByName bool) {
	if !insertByName {
		parc.Name = ""
		parc.Type = ""
		parc.ProviderID = ""
	}

	if curr, ok := parcs[parc.Key(insertByName)]; ok {

		toInsert := ProportionalAssetResourceCost{
			Name:                         curr.Name,
			Type:                         curr.Type,
			Cluster:                      curr.Cluster,
			ProviderID:                   curr.ProviderID,
			CPUProportionalCost:          curr.CPUProportionalCost + parc.CPUProportionalCost,
			RAMProportionalCost:          curr.RAMProportionalCost + parc.RAMProportionalCost,
			GPUProportionalCost:          curr.GPUProportionalCost + parc.GPUProportionalCost,
			LoadBalancerProportionalCost: curr.LoadBalancerProportionalCost + parc.LoadBalancerProportionalCost,
		}
		parcs[parc.Key(insertByName)] = toInsert
	} else {
		parcs[parc.Key(insertByName)] = parc
	}
}

func ComputePercentages(toInsert *ProportionalAssetResourceCost) {
	// compute percentages
	totalNodeCost := toInsert.RAMTotalCost + toInsert.CPUTotalCost + toInsert.GPUTotalCost

	if toInsert.CPUTotalCost > 0 {
		toInsert.CPUPercentage = toInsert.CPUProportionalCost / toInsert.CPUTotalCost
	}

	if toInsert.GPUTotalCost > 0 {
		toInsert.GPUPercentage = toInsert.GPUProportionalCost / toInsert.GPUTotalCost
	}

	if toInsert.RAMTotalCost > 0 {
		toInsert.RAMPercentage = toInsert.RAMProportionalCost / toInsert.RAMTotalCost
	}

	if toInsert.LoadBalancerTotalCost > 0 {
		toInsert.LoadBalancerPercentage = toInsert.LoadBalancerProportionalCost / toInsert.LoadBalancerTotalCost
	}

	ramFraction := toInsert.RAMTotalCost / totalNodeCost
	if ramFraction != ramFraction || ramFraction < 0 {
		ramFraction = 0
	}

	cpuFraction := toInsert.CPUTotalCost / totalNodeCost
	if cpuFraction != cpuFraction || cpuFraction < 0 {
		cpuFraction = 0
	}

	gpuFraction := toInsert.GPUTotalCost / totalNodeCost
	if gpuFraction != gpuFraction || gpuFraction < 0 {
		gpuFraction = 0
	}

	toInsert.NodeResourceCostPercentage = (toInsert.RAMPercentage * ramFraction) +
		(toInsert.CPUPercentage * cpuFraction) + (toInsert.GPUPercentage * gpuFraction)
}

func (parcs ProportionalAssetResourceCosts) Add(that ProportionalAssetResourceCosts) {

	for _, parc := range that {
		// if node field is empty, we know this is a cluster level PARC aggregation
		insertByName := true
		if parc.Name == "" {
			insertByName = false
		}
		parcs.Insert(parc, insertByName)
	}
}

type SharedCostBreakdown struct {
	Name         string  `json:"name"`
	TotalCost    float64 `json:"totalCost"`
	CPUCost      float64 `json:"cpuCost,omitempty"`
	GPUCost      float64 `json:"gpuCost,omitempty"`
	RAMCost      float64 `json:"ramCost,omitempty"`
	PVCost       float64 `json:"pvCost,omitempty"`
	NetworkCost  float64 `json:"networkCost,omitempty"`
	LBCost       float64 `json:"loadBalancerCost,omitempty"`
	ExternalCost float64 `json:"externalCost,omitempty"`
}

type SharedCostBreakdowns map[string]SharedCostBreakdown

func (scbs SharedCostBreakdowns) Clone() SharedCostBreakdowns {
	cloned := SharedCostBreakdowns{}

	for key, scb := range scbs {
		cloned[key] = scb
	}
	return cloned
}

func (scbs SharedCostBreakdowns) Insert(scb SharedCostBreakdown) {
	if curr, ok := scbs[scb.Name]; ok {
		scbs[scb.Name] = SharedCostBreakdown{
			Name:         curr.Name,
			TotalCost:    curr.TotalCost + scb.TotalCost,
			CPUCost:      curr.CPUCost + scb.CPUCost,
			GPUCost:      curr.GPUCost + scb.GPUCost,
			RAMCost:      curr.RAMCost + scb.RAMCost,
			PVCost:       curr.PVCost + scb.PVCost,
			NetworkCost:  curr.NetworkCost + scb.NetworkCost,
			LBCost:       curr.LBCost + scb.LBCost,
			ExternalCost: curr.ExternalCost + scb.ExternalCost,
		}
	} else {
		scbs[scb.Name] = scb
	}
}

func (scbs SharedCostBreakdowns) Add(that SharedCostBreakdowns) {
	for _, scb := range that {
		scbs.Insert(scb)
	}
}

// GetWindow returns the window of the struct
func (a *Allocation) GetWindow() Window {
	return a.Window
}

// AllocationMatchFunc is a function that can be used to match Allocations by
// returning true for any given Allocation if a condition is met.
type AllocationMatchFunc func(*Allocation) bool

// Add returns the result of summing the two given Allocations, which sums the
// summary fields (e.g. costs, resources) and recomputes efficiency. Neither of
// the two original Allocations are mutated in the process.
func (a *Allocation) Add(that *Allocation) (*Allocation, error) {
	if a == nil {
		return that.Clone(), nil
	}

	if that == nil {
		return a.Clone(), nil
	}

	// Note: no need to clone "that", as add only mutates the receiver
	agg := a.Clone()
	agg.add(that)

	return agg, nil
}

// Clone returns a deep copy of the given Allocation
func (a *Allocation) Clone() *Allocation {
	if a == nil {
		return nil
	}

	return &Allocation{
		Name:                           a.Name,
		Properties:                     a.Properties.Clone(),
		Window:                         a.Window.Clone(),
		Start:                          a.Start,
		End:                            a.End,
		CPUCoreHours:                   a.CPUCoreHours,
		CPUCoreRequestAverage:          a.CPUCoreRequestAverage,
		CPUCoreUsageAverage:            a.CPUCoreUsageAverage,
		CPUCost:                        a.CPUCost,
		CPUCostAdjustment:              a.CPUCostAdjustment,
		GPUHours:                       a.GPUHours,
		GPUCost:                        a.GPUCost,
		GPUCostAdjustment:              a.GPUCostAdjustment,
		NetworkTransferBytes:           a.NetworkTransferBytes,
		NetworkReceiveBytes:            a.NetworkReceiveBytes,
		NetworkCost:                    a.NetworkCost,
		NetworkCrossZoneCost:           a.NetworkCrossZoneCost,
		NetworkCrossRegionCost:         a.NetworkCrossRegionCost,
		NetworkInternetCost:            a.NetworkInternetCost,
		NetworkCostAdjustment:          a.NetworkCostAdjustment,
		LoadBalancerCost:               a.LoadBalancerCost,
		LoadBalancerCostAdjustment:     a.LoadBalancerCostAdjustment,
		PVs:                            a.PVs.Clone(),
		PVCostAdjustment:               a.PVCostAdjustment,
		RAMByteHours:                   a.RAMByteHours,
		RAMBytesRequestAverage:         a.RAMBytesRequestAverage,
		RAMBytesUsageAverage:           a.RAMBytesUsageAverage,
		RAMCost:                        a.RAMCost,
		RAMCostAdjustment:              a.RAMCostAdjustment,
		SharedCost:                     a.SharedCost,
		ExternalCost:                   a.ExternalCost,
		RawAllocationOnly:              a.RawAllocationOnly.Clone(),
		ProportionalAssetResourceCosts: a.ProportionalAssetResourceCosts.Clone(),
		LoadBalancers:                  a.LoadBalancers.Clone(),
		SharedCostBreakdown:            a.SharedCostBreakdown.Clone(),
	}
}

// Equal returns true if the values held in the given Allocation precisely
// match those of the receiving Allocation. nil does not match nil. Floating
// point values need to match according to util.IsApproximately, which accounts
// for small, reasonable floating point error margins.
func (a *Allocation) Equal(that *Allocation) bool {
	if a == nil || that == nil {
		return false
	}

	if a.Name != that.Name {
		return false
	}
	if !a.Properties.Equal(that.Properties) {
		return false
	}
	if !a.Window.Equal(that.Window) {
		return false
	}
	if !a.Start.Equal(that.Start) {
		return false
	}
	if !a.End.Equal(that.End) {
		return false
	}
	if !util.IsApproximately(a.CPUCoreHours, that.CPUCoreHours) {
		return false
	}
	if !util.IsApproximately(a.CPUCost, that.CPUCost) {
		return false
	}
	if !util.IsApproximately(a.CPUCostAdjustment, that.CPUCostAdjustment) {
		return false
	}
	if !util.IsApproximately(a.GPUHours, that.GPUHours) {
		return false
	}
	if !util.IsApproximately(a.GPUCost, that.GPUCost) {
		return false
	}
	if !util.IsApproximately(a.GPUCostAdjustment, that.GPUCostAdjustment) {
		return false
	}
	if !util.IsApproximately(a.NetworkTransferBytes, that.NetworkTransferBytes) {
		return false
	}
	if !util.IsApproximately(a.NetworkReceiveBytes, that.NetworkReceiveBytes) {
		return false
	}
	if !util.IsApproximately(a.NetworkCost, that.NetworkCost) {
		return false
	}
	if !util.IsApproximately(a.NetworkCrossZoneCost, that.NetworkCrossZoneCost) {
		return false
	}
	if !util.IsApproximately(a.NetworkCrossRegionCost, that.NetworkCrossRegionCost) {
		return false
	}
	if !util.IsApproximately(a.NetworkInternetCost, that.NetworkInternetCost) {
		return false
	}
	if !util.IsApproximately(a.NetworkCostAdjustment, that.NetworkCostAdjustment) {
		return false
	}
	if !util.IsApproximately(a.LoadBalancerCost, that.LoadBalancerCost) {
		return false
	}
	if !util.IsApproximately(a.LoadBalancerCostAdjustment, that.LoadBalancerCostAdjustment) {
		return false
	}
	if !util.IsApproximately(a.PVCostAdjustment, that.PVCostAdjustment) {
		return false
	}
	if !util.IsApproximately(a.RAMByteHours, that.RAMByteHours) {
		return false
	}
	if !util.IsApproximately(a.RAMCost, that.RAMCost) {
		return false
	}
	if !util.IsApproximately(a.RAMCostAdjustment, that.RAMCostAdjustment) {
		return false
	}
	if !util.IsApproximately(a.SharedCost, that.SharedCost) {
		return false
	}
	if !util.IsApproximately(a.ExternalCost, that.ExternalCost) {
		return false
	}

	if !a.RawAllocationOnly.Equal(that.RawAllocationOnly) {
		return false
	}

	if !a.PVs.Equal(that.PVs) {
		return false
	}

	return true
}

// TotalCost is the total cost of the Allocation including adjustments
func (a *Allocation) TotalCost() float64 {
	if a == nil {
		return 0.0
	}

	return a.CPUTotalCost() + a.GPUTotalCost() + a.RAMTotalCost() + a.PVTotalCost() + a.NetworkTotalCost() + a.LBTotalCost() + a.SharedTotalCost() + a.ExternalCost
}

// CPUTotalCost calculates total CPU cost of Allocation including adjustment
func (a *Allocation) CPUTotalCost() float64 {
	if a == nil {
		return 0.0
	}

	return a.CPUCost + a.CPUCostAdjustment
}

// GPUTotalCost calculates total GPU cost of Allocation including adjustment
func (a *Allocation) GPUTotalCost() float64 {
	if a == nil {
		return 0.0
	}

	return a.GPUCost + a.GPUCostAdjustment
}

// RAMTotalCost calculates total RAM cost of Allocation including adjustment
func (a *Allocation) RAMTotalCost() float64 {
	if a == nil {
		return 0.0
	}

	return a.RAMCost + a.RAMCostAdjustment
}

// PVTotalCost calculates total PV cost of Allocation including adjustment
func (a *Allocation) PVTotalCost() float64 {
	if a == nil {
		return 0.0
	}

	return a.PVCost() + a.PVCostAdjustment
}

// NetworkTotalCost calculates total Network cost of Allocation including adjustment
func (a *Allocation) NetworkTotalCost() float64 {
	if a == nil {
		return 0.0
	}

	return a.NetworkCost + a.NetworkCostAdjustment
}

// LBTotalCost calculates total LB cost of Allocation including adjustment
// TODO deprecate
func (a *Allocation) LBTotalCost() float64 {
	return a.LoadBalancerTotalCost()
}

// LoadBalancerTotalCost calculates total LB cost of Allocation including adjustment
func (a *Allocation) LoadBalancerTotalCost() float64 {
	if a == nil {
		return 0.0
	}

	return a.LoadBalancerCost + a.LoadBalancerCostAdjustment
}

// SharedTotalCost calculates total shared cost of Allocation including adjustment
func (a *Allocation) SharedTotalCost() float64 {
	if a == nil {
		return 0.0
	}

	return a.SharedCost
}

// PVCost calculate cumulative cost of all PVs that Allocation is attached to
func (a *Allocation) PVCost() float64 {
	if a == nil {
		return 0.0
	}

	cost := 0.0
	for _, pv := range a.PVs {
		cost += pv.Cost
	}
	return cost
}

// PVByteHours calculate cumulative ByteHours of all PVs that Allocation is attached to
func (a *Allocation) PVByteHours() float64 {
	if a == nil {
		return 0.0
	}

	byteHours := 0.0
	for _, pv := range a.PVs {
		byteHours += pv.ByteHours
	}
	return byteHours
}

// CPUEfficiency is the ratio of usage to request. If there is no request and
// no usage or cost, then efficiency is zero. If there is no request, but there
// is usage or cost, then efficiency is 100%.
func (a *Allocation) CPUEfficiency() float64 {
	if a == nil {
		return 0.0
	}

	if a.CPUCoreRequestAverage > 0 {
		return a.CPUCoreUsageAverage / a.CPUCoreRequestAverage
	}

	if a.CPUCoreUsageAverage == 0.0 || a.CPUCost == 0.0 {
		return 0.0
	}

	return 1.0
}

// RAMEfficiency is the ratio of usage to request. If there is no request and
// no usage or cost, then efficiency is zero. If there is no request, but there
// is usage or cost, then efficiency is 100%.
func (a *Allocation) RAMEfficiency() float64 {
	if a == nil {
		return 0.0
	}

	if a.RAMBytesRequestAverage > 0 {
		return a.RAMBytesUsageAverage / a.RAMBytesRequestAverage
	}

	if a.RAMBytesUsageAverage == 0.0 || a.RAMCost == 0.0 {
		return 0.0
	}

	return 1.0
}

// TotalEfficiency is the cost-weighted average of CPU and RAM efficiency. If
// there is no cost at all, then efficiency is zero.
func (a *Allocation) TotalEfficiency() float64 {
	if a == nil {
		return 0.0
	}

	if a.RAMTotalCost()+a.CPUTotalCost() > 0 {
		ramCostEff := a.RAMEfficiency() * a.RAMTotalCost()
		cpuCostEff := a.CPUEfficiency() * a.CPUTotalCost()
		return (ramCostEff + cpuCostEff) / (a.CPUTotalCost() + a.RAMTotalCost())
	}

	return 0.0
}

// CPUCores converts the Allocation's CPUCoreHours into average CPUCores
func (a *Allocation) CPUCores() float64 {
	if a.Minutes() <= 0.0 {
		return 0.0
	}
	return a.CPUCoreHours / (a.Minutes() / 60.0)
}

// RAMBytes converts the Allocation's RAMByteHours into average RAMBytes
func (a *Allocation) RAMBytes() float64 {
	if a.Minutes() <= 0.0 {
		return 0.0
	}
	return a.RAMByteHours / (a.Minutes() / 60.0)
}

// GPUs converts the Allocation's GPUHours into average GPUs
func (a *Allocation) GPUs() float64 {
	if a.Minutes() <= 0.0 {
		return 0.0
	}
	return a.GPUHours / (a.Minutes() / 60.0)
}

// PVBytes converts the Allocation's PVByteHours into average PVBytes
func (a *Allocation) PVBytes() float64 {
	if a.Minutes() <= 0.0 {
		return 0.0
	}
	return a.PVByteHours() / (a.Minutes() / 60.0)
}

// ResetAdjustments sets all cost adjustment fields to zero
func (a *Allocation) ResetAdjustments() {
	if a == nil {
		return
	}

	a.CPUCostAdjustment = 0.0
	a.GPUCostAdjustment = 0.0
	a.RAMCostAdjustment = 0.0
	a.PVCostAdjustment = 0.0
	a.NetworkCostAdjustment = 0.0
	a.LoadBalancerCostAdjustment = 0.0
}

// Resolution returns the duration of time covered by the Allocation
func (a *Allocation) Resolution() time.Duration {
	return a.End.Sub(a.Start)
}

// IsAggregated is true if the given Allocation has been aggregated, which we
// define by a lack of AllocationProperties.
func (a *Allocation) IsAggregated() bool {
	return a == nil || a.Properties == nil
}

// IsExternal is true if the given Allocation represents external costs.
func (a *Allocation) IsExternal() bool {
	if a == nil {
		return false
	}

	return strings.Contains(a.Name, ExternalSuffix)
}

// IsIdle is true if the given Allocation represents idle costs.
func (a *Allocation) IsIdle() bool {
	if a == nil {
		return false
	}

	return strings.Contains(a.Name, IdleSuffix)
}

// IsUnallocated is true if the given Allocation represents unallocated costs.
func (a *Allocation) IsUnallocated() bool {
	if a == nil {
		return false
	}

	return strings.Contains(a.Name, UnallocatedSuffix)
}

// IsUnmounted is true if the given Allocation represents unmounted volume costs.
func (a *Allocation) IsUnmounted() bool {
	if a == nil {
		return false
	}

	return strings.Contains(a.Name, UnmountedSuffix)
}

// Minutes returns the number of minutes the Allocation represents, as defined
// by the difference between the end and start times.
func (a *Allocation) Minutes() float64 {
	if a == nil {
		return 0.0
	}

	return a.End.Sub(a.Start).Minutes()
}

// Share adds the TotalCost of the given Allocation to the SharedCost of the
// receiving Allocation. No Start, End, Window, or AllocationProperties are considered.
// Neither Allocation is mutated; a new Allocation is always returned.
func (a *Allocation) Share(that *Allocation) (*Allocation, error) {
	if that == nil {
		return a.Clone(), nil
	}

	if a == nil {
		return nil, fmt.Errorf("cannot share with nil Allocation")
	}

	agg := a.Clone()
	agg.SharedCost += that.TotalCost()

	return agg, nil
}

// String represents the given Allocation as a string
func (a *Allocation) String() string {
	if a == nil {
		return "<nil>"
	}

	return fmt.Sprintf("%s%s=%.2f", a.Name, NewWindow(&a.Start, &a.End), a.TotalCost())
}

func (a *Allocation) add(that *Allocation) {
	if a == nil {
		log.Warnf("Allocation.AggregateBy: trying to add a nil receiver")
		return
	}

	// Generate keys for each allocation to allow for special logic to set the controller
	// in the case of keys matching but controllers not matching.
	aggByForKey := []string{"cluster", "node", "namespace", "pod", "container"}
	leftKey := a.generateKey(aggByForKey, nil)
	rightKey := that.generateKey(aggByForKey, nil)
	leftProperties := a.Properties
	rightProperties := that.Properties

	// Preserve string properties that are matching between the two allocations
	a.Properties = a.Properties.Intersection(that.Properties)

	// If both Allocations have ProportionalAssetResourceCosts, then
	// add those from the given Allocation into the receiver.
	if a.ProportionalAssetResourceCosts != nil || that.ProportionalAssetResourceCosts != nil {
		// init empty PARCs if either operand has nil PARCs
		if a.ProportionalAssetResourceCosts == nil {
			a.ProportionalAssetResourceCosts = ProportionalAssetResourceCosts{}
		}
		if that.ProportionalAssetResourceCosts == nil {
			that.ProportionalAssetResourceCosts = ProportionalAssetResourceCosts{}
		}
		a.ProportionalAssetResourceCosts.Add(that.ProportionalAssetResourceCosts)
	}

	// If both Allocations have SharedCostBreakdowns, then
	// add those from the given Allocation into the receiver.
	if a.SharedCostBreakdown != nil || that.SharedCostBreakdown != nil {
		if a.SharedCostBreakdown == nil {
			a.SharedCostBreakdown = SharedCostBreakdowns{}
		}
		if that.SharedCostBreakdown == nil {
			that.SharedCostBreakdown = SharedCostBreakdowns{}
		}
		a.SharedCostBreakdown.Add(that.SharedCostBreakdown)
	}

	// Overwrite regular intersection logic for the controller name property in the
	// case that the Allocation keys are the same but the controllers are not.
	if leftKey == rightKey &&
		leftProperties != nil &&
		rightProperties != nil &&
		leftProperties.Controller != rightProperties.Controller {
		if leftProperties.Controller == "" {
			a.Properties.Controller = rightProperties.Controller
		} else if rightProperties.Controller == "" {
			a.Properties.Controller = leftProperties.Controller
		} else {
			controllers := []string{
				leftProperties.Controller,
				rightProperties.Controller,
			}
			sort.Strings(controllers)
			a.Properties.Controller = controllers[0]
		}
	}

	// Expand the window to encompass both Allocations
	a.Window = a.Window.Expand(that.Window)

	// Sum non-cumulative fields by turning them into cumulative, adding them,
	// and then converting them back into averages after minutes have been
	// combined (just below).
	cpuReqCoreMins := a.CPUCoreRequestAverage * a.Minutes()
	cpuReqCoreMins += that.CPUCoreRequestAverage * that.Minutes()

	cpuUseCoreMins := a.CPUCoreUsageAverage * a.Minutes()
	cpuUseCoreMins += that.CPUCoreUsageAverage * that.Minutes()

	ramReqByteMins := a.RAMBytesRequestAverage * a.Minutes()
	ramReqByteMins += that.RAMBytesRequestAverage * that.Minutes()

	ramUseByteMins := a.RAMBytesUsageAverage * a.Minutes()
	ramUseByteMins += that.RAMBytesUsageAverage * that.Minutes()

	// Expand Start and End to be the "max" of among the given Allocations
	if that.Start.Before(a.Start) {
		a.Start = that.Start
	}
	if that.End.After(a.End) {
		a.End = that.End
	}

	// Convert cumulative request and usage back into rates
	// TODO:TEST write a unit test that fails if this is done incorrectly
	if a.Minutes() > 0 {
		a.CPUCoreRequestAverage = cpuReqCoreMins / a.Minutes()
		a.CPUCoreUsageAverage = cpuUseCoreMins / a.Minutes()
		a.RAMBytesRequestAverage = ramReqByteMins / a.Minutes()
		a.RAMBytesUsageAverage = ramUseByteMins / a.Minutes()
	} else {
		a.CPUCoreRequestAverage = 0.0
		a.CPUCoreUsageAverage = 0.0
		a.RAMBytesRequestAverage = 0.0
		a.RAMBytesUsageAverage = 0.0
	}

	// Sum all cumulative resource fields
	a.CPUCoreHours += that.CPUCoreHours
	a.GPUHours += that.GPUHours
	a.RAMByteHours += that.RAMByteHours
	a.NetworkTransferBytes += that.NetworkTransferBytes
	a.NetworkReceiveBytes += that.NetworkReceiveBytes

	// Sum all cumulative cost fields
	a.CPUCost += that.CPUCost
	a.GPUCost += that.GPUCost
	a.RAMCost += that.RAMCost
	a.NetworkCost += that.NetworkCost
	a.NetworkCrossZoneCost += that.NetworkCrossZoneCost
	a.NetworkCrossRegionCost += that.NetworkCrossRegionCost
	a.NetworkInternetCost += that.NetworkInternetCost
	a.LoadBalancerCost += that.LoadBalancerCost
	a.SharedCost += that.SharedCost
	a.ExternalCost += that.ExternalCost

	// Sum PVAllocations
	a.PVs = a.PVs.Add(that.PVs)

	// Sum all cumulative adjustment fields
	a.CPUCostAdjustment += that.CPUCostAdjustment
	a.RAMCostAdjustment += that.RAMCostAdjustment
	a.GPUCostAdjustment += that.GPUCostAdjustment
	a.PVCostAdjustment += that.PVCostAdjustment
	a.NetworkCostAdjustment += that.NetworkCostAdjustment
	a.LoadBalancerCostAdjustment += that.LoadBalancerCostAdjustment

	// Sum LoadBalancer Allocations
	a.LoadBalancers = a.LoadBalancers.Add(that.LoadBalancers)

	// Any data that is in a "raw allocation only" is not valid in any
	// sort of cumulative Allocation (like one that is added).
	a.RawAllocationOnly = nil
}

func (thisLbAllocs LbAllocations) Add(thatLbAllocs LbAllocations) LbAllocations {
	// loop through both sets of LB allocations, building a new LBAllocations that has the summed set
	mergedLbAllocs := thisLbAllocs.Clone()
	if thatLbAllocs != nil {
		if mergedLbAllocs == nil {
			mergedLbAllocs = LbAllocations{}
		}
		for lbKey, thatlbAlloc := range thatLbAllocs {
			thisLbAlloc, ok := mergedLbAllocs[lbKey]
			if !ok {
				thisLbAlloc = &LbAllocation{
					Service: thatlbAlloc.Service,
					Cost:    thatlbAlloc.Cost,
				}
				mergedLbAllocs[lbKey] = thisLbAlloc
			} else {
				thisLbAlloc.Cost += thatlbAlloc.Cost
			}

		}
	}
	return mergedLbAllocs
}

// AllocationSet stores a set of Allocations, each with a unique name, that share
// a window. An AllocationSet is mutable, so treat it like a threadsafe map.
type AllocationSet struct {
	Allocations  map[string]*Allocation
	ExternalKeys map[string]bool
	IdleKeys     map[string]bool
	FromSource   string // stores the name of the source used to compute the data
	Window       Window
	Warnings     []string
	Errors       []string
}

// NewAllocationSet instantiates a new AllocationSet and, optionally, inserts
// the given list of Allocations
func NewAllocationSet(start, end time.Time, allocs ...*Allocation) *AllocationSet {
	as := &AllocationSet{
		Allocations:  map[string]*Allocation{},
		ExternalKeys: map[string]bool{},
		IdleKeys:     map[string]bool{},
		Window:       NewWindow(&start, &end),
	}

	for _, a := range allocs {
		as.Insert(a)
	}

	return as
}

// AllocationAggregationOptions provide advanced functionality to AggregateBy, including
// filtering results and sharing allocations. FilterFuncs are a list of match
// functions such that, if any function fails, the allocation is ignored.
// ShareFuncs are a list of match functions such that, if any function
// succeeds, the allocation is marked as a shared resource. ShareIdle is a
// simple flag for sharing idle resources.
type AllocationAggregationOptions struct {
	AllocationTotalsStore                 AllocationTotalsStore
	Filter                                AllocationFilter
	IdleByNode                            bool
	IncludeProportionalAssetResourceCosts bool
	LabelConfig                           *LabelConfig
	MergeUnallocated                      bool
	Reconcile                             bool
	ReconcileNetwork                      bool
	ShareFuncs                            []AllocationMatchFunc
	SharedNamespaces                      []string
	SharedLabels                          map[string][]string
	ShareIdle                             string
	ShareSplit                            string
	SharedHourlyCosts                     map[string]float64
	IncludeSharedCostBreakdown            bool
	SplitIdle                             bool
	IncludeAggregatedMetadata             bool
}

// AggregateBy aggregates the Allocations in the given AllocationSet by the given
// AllocationProperty. This will only be legal if the AllocationSet is divisible by the
// given AllocationProperty; e.g. Containers can be divided by Namespace, but not vice-a-versa.
func (as *AllocationSet) AggregateBy(aggregateBy []string, options *AllocationAggregationOptions) error {
	// The order of operations for aggregating allocations is as follows:
	//
	//  1. Partition external, idle, and shared allocations into separate sets.
	//     Also, create the aggSet into which the results will be aggregated.
	//
	//  2. Compute sharing coefficients for idle and shared resources
	//     a) if idle allocation is to be shared, or if proportional asset
	//        resource costs are to be included, then compute idle coefficients
	//        (proportional asset resource costs are derived from idle coefficients)
	//     b) if proportional asset costs are to be included, derive them from
	//        idle coefficients and add them to the allocations.
	//     c) if idle allocation is NOT shared, but filters are present, compute
	//        idle filtration coefficients for the purpose of only returning the
	//        portion of idle allocation that would have been shared with the
	//        unfiltered results. (See unit tests 5.a,b,c)
	//     d) generate shared allocation for them given shared overhead, which
	//        must happen after (2a) and (2b)
	//     e) if there are shared resources, compute share coefficients
	//
	//  3. Drop any allocation that fails any of the filters
	//
	//  4. Distribute idle allocations according to the idle coefficients
	//
	//  5. Generate aggregation key and insert allocation into the output set
	//
	//  6. If idle is shared and resources are shared, some idle might be shared
	//     with a shared resource. Distribute that to the shared resources
	//     prior to sharing them with the aggregated results.
	//
	//  7. Apply idle filtration coefficients from step (2b)
	//
	//  8. Distribute shared allocations according to the share coefficients.
	//
	//  9. If there are external allocations that can be aggregated into
	//     the output (i.e. they can be used to generate a valid key for
	//     the given properties) then aggregate; otherwise... ignore them?
	//
	// 10. Distribute any undistributed idle, in the case that idle
	//     coefficients end up being zero and some idle is not shared.
	//
	// 11. If the merge idle option is enabled, merge any remaining idle
	//     allocations into a single idle allocation. If there was any idle
	//	   whose costs were not distributed because there was no usage of a
	//     specific resource type, re-add the idle to the aggregation with
	//     only that type.

	if as.IsEmpty() {
		return nil
	}

	if options == nil {
		options = &AllocationAggregationOptions{}
	}

	if options.LabelConfig == nil {
		options.LabelConfig = NewLabelConfig()
	}

	// idleFiltrationCoefficients relies on this being explicitly set
	if options.ShareIdle != ShareWeighted {
		options.ShareIdle = ShareNone
	}

	// Pre-flatten the filter so we can just check == nil to see if there are
	// filters.
	if options.Filter != nil {
		options.Filter = options.Filter.Flattened()
	}

	var allocatedTotalsMap map[string]map[string]float64

	// If aggregateBy is nil, we don't aggregate anything. On the other hand,
	// an empty slice implies that we should aggregate everything. See
	// generateKey for why that makes sense.
	shouldAggregate := aggregateBy != nil
	shouldFilter := options.Filter != nil
	shouldShare := len(options.SharedHourlyCosts) > 0 || len(options.ShareFuncs) > 0
	if !shouldAggregate && !shouldFilter && !shouldShare && options.ShareIdle == ShareNone && !options.IncludeProportionalAssetResourceCosts {
		// There is nothing for AggregateBy to do, so simply return nil
		return nil
	}

	// aggSet will collect the aggregated allocations
	aggSet := &AllocationSet{
		Window: as.Window.Clone(),
	}

	// externalSet will collect external allocations
	externalSet := &AllocationSet{
		Window: as.Window.Clone(),
	}

	// idleSet will be shared among aggSet after initial aggregation
	// is complete
	idleSet := &AllocationSet{
		Window: as.Window.Clone(),
	}

	// parcSet is used to compute proportionalAssetResourceCosts
	// for surfacing in the API
	parcSet := &AllocationSet{
		Window: as.Window.Clone(),
	}

	// shareSet will be shared among aggSet after initial aggregation
	// is complete
	shareSet := &AllocationSet{
		Window: as.Window.Clone(),
	}

	// (1) Loop and find all of the external, idle, and shared allocations. Add
	// them to their respective sets, removing them from the set of allocations
	// to aggregate.
	for _, alloc := range as.Allocations {
<<<<<<< HEAD
		// if the user does not want any aggregated labels/annotations returned
		// set the properties accordingly
		alloc.Properties.AggregatedMetadata = options.IncludeAggregatedMetadata
		// build a parallel set of allocations to only be used
		// for computing PARCs
		if options.IncludeProportionalAssetResourceCosts {
			parcSet.Insert(alloc.Clone())
		}
=======

		alloc.Properties.AggregatedMetadata = options.IncludeAggregatedMetadata
>>>>>>> 27d1fbd0
		// External allocations get aggregated post-hoc (see step 6) and do
		// not necessarily contain complete sets of properties, so they are
		// moved to a separate AllocationSet.
		if alloc.IsExternal() {
			delete(as.ExternalKeys, alloc.Name)
			delete(as.Allocations, alloc.Name)
			externalSet.Insert(alloc)
			continue
		}

		// Idle allocations should be separated into idleSet if they are to be
		// shared later on. If they are not to be shared, then add them to the
		// aggSet like any other allocation.
		if alloc.IsIdle() {
			delete(as.IdleKeys, alloc.Name)
			delete(as.Allocations, alloc.Name)

			if options.ShareIdle == ShareEven || options.ShareIdle == ShareWeighted {
				idleSet.Insert(alloc)
			} else {
				aggSet.Insert(alloc)
			}

			continue
		}

		// Shared allocations must be identified and separated prior to
		// aggregation and filtering. That is, if any of the ShareFuncs return
		// true for the allocation, then move it to shareSet.
		for _, sf := range options.ShareFuncs {
			if sf(alloc) {
				delete(as.IdleKeys, alloc.Name)
				delete(as.Allocations, alloc.Name)
				shareSet.Insert(alloc)
				break
			}
		}
	}

	// It's possible that no more un-shared, non-idle, non-external allocations
	// remain at this point. This always results in an emptySet, so return early.
	if len(as.Allocations) == 0 {
		emptySet := &AllocationSet{
			Window: as.Window.Clone(),
		}
		as.Allocations = emptySet.Allocations
		return nil
	}

	// (2) In order to correctly share idle and shared costs, we first compute
	// sharing coefficients, which represent the proportion of each cost to
	// share with each allocation. Idle allocations are shared per-cluster or per-node,
	// per-allocation, and per-resource, while shared resources are shared per-
	// allocation only.
	//
	// For an idleCoefficient example, the entries:
	//   [cluster1][cluster1/namespace1/pod1/container1][cpu] = 0.166667
	//   [cluster1][cluster1/namespace1/pod1/container1][gpu] = 0.166667
	//   [cluster1][cluster1/namespace1/pod1/container1][ram] = 0.687500
	// mean that the allocation "cluster1/namespace1/pod1/container1" will
	// receive 16.67% of cluster1's idle CPU and GPU costs and 68.75% of its
	// RAM costs.
	//
	// For a shareCoefficient example, the entries:
	//   [namespace2] = 0.666667
	//   [__filtered__] = 0.333333
	// mean that the post-aggregation allocation "namespace2" will receive
	// 66.67% of the shared resource costs, while the remaining 33.33% will
	// be filtered out, as they were shared with allocations that did not pass
	// one of the given filters.
	//
	// In order to maintain stable results when multiple operations are being
	// carried out (e.g. sharing idle, sharing resources, and filtering) these
	// coefficients are computed for the full set of allocations prior to
	// adding shared overhead and prior to applying filters.

	var err error

	// (2a) If there are idle costs to be shared, compute the coefficients for
	// sharing them among the non-idle, non-aggregated allocations (including
	// the shared allocations).
	var idleCoefficients map[string]map[string]map[string]float64
	if idleSet.Length() > 0 && options.ShareIdle != ShareNone {
		idleCoefficients, allocatedTotalsMap, err = computeIdleCoeffs(options, as, shareSet)
		if err != nil {
			log.Warnf("AllocationSet.AggregateBy: compute idle coeff: %s", err)
			return fmt.Errorf("error computing idle coefficients: %s", err)
		}
	}

	// (2b) If proportional asset resource costs are to be included, compute them
	// and add them to the allocations.
	if options.IncludeProportionalAssetResourceCosts {
		err := deriveProportionalAssetResourceCosts(options, as, shareSet, parcSet)
		if err != nil {
			log.Debugf("AggregateBy: failed to derive proportional asset resource costs from idle coefficients: %s", err)
			return fmt.Errorf("AggregateBy: failed to derive proportional asset resource costs from idle coefficients: %s", err)
		}
	}

	// (2c) If idle costs are not to be shared, but there are filters, then we
	// need to track the amount of each idle allocation to "filter" in order to
	// maintain parity with the results when idle is shared. That is, we want
	// to return only the idle costs that would have been shared with the given
	// results, even if the filter had not been applied.
	//
	// For example, consider these results from aggregating by namespace with
	// two clusters:
	//
	//  namespace1: 25.00
	//  namespace2: 30.00
	//  namespace3: 15.00
	//  idle:       30.00
	//
	// When we then filter by cluster==cluster1, namespaces 2 and 3 are
	// reduced by the amount that existed on cluster2. Then, idle must also be
	// reduced by the relevant amount:
	//
	//  namespace1: 25.00
	//  namespace2: 15.00
	//  idle:       20.00
	//
	// Note that this can happen for any field, not just cluster, so we again
	// need to track this on a per-cluster or per-node, per-allocation, per-resource basis.
	var idleFiltrationCoefficients map[string]map[string]map[string]float64
	if shouldFilter && options.ShareIdle == ShareNone {
		idleFiltrationCoefficients, _, err = computeIdleCoeffs(options, as, shareSet)
		if err != nil {
			return fmt.Errorf("error computing idle filtration coefficients: %s", err)
		}
	}

	// (2d) Convert SharedHourlyCosts to Allocations in the shareSet. This must
	// come after idle coefficients are computed so that allocations generated
	// by shared overhead do not skew the idle coefficient computation.
	for name, cost := range options.SharedHourlyCosts {
		if cost > 0.0 {
			hours := as.Resolution().Hours()

			// If set ends in the future, adjust hours accordingly
			diff := time.Since(as.End())
			if diff < 0.0 {
				hours += diff.Hours()
			}

			totalSharedCost := cost * hours

			shareSet.Insert(&Allocation{
				Name:       fmt.Sprintf("%s/%s", name, SharedSuffix),
				Start:      as.Start(),
				End:        as.End(),
				SharedCost: totalSharedCost,
				Properties: &AllocationProperties{Cluster: SharedSuffix}, // The allocation needs to belong to a cluster,but it really doesn't matter which one, so just make it clear.
			})
		}
	}

	// (2e) Compute share coefficients for shared resources. These are computed
	// after idle coefficients, and are computed for the aggregated allocations
	// of the main allocation set. See above for details and an example.
	var shareCoefficients map[string]float64
	if shareSet.Length() > 0 {
		shareCoefficients, err = computeShareCoeffs(aggregateBy, options, as)
		if err != nil {
			return fmt.Errorf("error computing share coefficients: %s", err)
		}
	}

	// (3-5) Filter, distribute idle cost, and aggregate (in that order)
	for _, alloc := range as.Allocations {
		idleId, err := alloc.getIdleId(options)
		if err != nil {
			log.DedupedWarningf(3, "AllocationSet.AggregateBy: missing idleId for allocation: %s", alloc.Name)
		}

		skip := false

		// (3) If the allocation does not match the filter, immediately skip the
		// allocation.
		if options.Filter != nil {
			skip = !options.Filter.Matches(alloc)
		}
		if skip {
			// If we are tracking idle filtration coefficients, delete the
			// entry corresponding to the filtered allocation. (Deleting the
			// entry will result in that proportional amount being removed
			// from the idle allocation at the end of the process.)
			if idleFiltrationCoefficients != nil {
				if ifcc, ok := idleFiltrationCoefficients[idleId]; ok {
					delete(ifcc, alloc.Name)
				}
			}

			continue
		}

		// (4) Distribute idle allocations according to the idle coefficients
		// NOTE: if idle allocation is off (i.e. ShareIdle == ShareNone) then
		// all idle allocations will be in the aggSet at this point, so idleSet
		// will be empty and we won't enter this block.
		if idleSet.Length() > 0 {
			// Distribute idle allocations by coefficient per-idleId, per-allocation
			for _, idleAlloc := range idleSet.Allocations {
				// Only share idle if the idleId matches; i.e. the allocation
				// is from the same idleId as the idle costs
				iaidleId, err := idleAlloc.getIdleId(options)
				if err != nil {
					log.Errorf("AllocationSet.AggregateBy: Idle allocation is missing idleId %s", idleAlloc.Name)
					return err
				}

				if iaidleId != idleId {
					continue
				}

				// Make sure idle coefficients exist
				if _, ok := idleCoefficients[idleId]; !ok {
					log.Warnf("AllocationSet.AggregateBy: error getting idle coefficient: no idleId '%s' for '%s'", idleId, alloc.Name)
					continue
				}
				if _, ok := idleCoefficients[idleId][alloc.Name]; !ok {
					log.Warnf("AllocationSet.AggregateBy: error getting idle coefficient for '%s'", alloc.Name)
					continue
				}

				alloc.CPUCoreHours += idleAlloc.CPUCoreHours * idleCoefficients[idleId][alloc.Name]["cpu"]
				alloc.GPUHours += idleAlloc.GPUHours * idleCoefficients[idleId][alloc.Name]["gpu"]
				alloc.RAMByteHours += idleAlloc.RAMByteHours * idleCoefficients[idleId][alloc.Name]["ram"]

				idleCPUCost := idleAlloc.CPUCost * idleCoefficients[idleId][alloc.Name]["cpu"]
				idleGPUCost := idleAlloc.GPUCost * idleCoefficients[idleId][alloc.Name]["gpu"]
				idleRAMCost := idleAlloc.RAMCost * idleCoefficients[idleId][alloc.Name]["ram"]
				alloc.CPUCost += idleCPUCost
				alloc.GPUCost += idleGPUCost
				alloc.RAMCost += idleRAMCost
			}
		}

		// (5) generate key to use for aggregation-by-key and allocation name
		key := alloc.generateKey(aggregateBy, options.LabelConfig)

		alloc.Name = key
		if options.MergeUnallocated && alloc.IsUnallocated() {
			alloc.Name = UnallocatedSuffix
		}

		// Inserting the allocation with the generated key for a name will
		// perform the actual basic aggregation step.
		aggSet.Insert(alloc)
	}

	// (6) If idle is shared and resources are shared, it's possible that some
	// amount of idle cost will be shared with a shared resource. Distribute
	// that idle allocation, if it exists, to the respective shared allocations
	// before sharing with the aggregated allocations.
	if idleSet.Length() > 0 && shareSet.Length() > 0 {
		for _, alloc := range shareSet.Allocations {
			idleId, err := alloc.getIdleId(options)
			if err != nil {
				log.DedupedWarningf(3, "AllocationSet.AggregateBy: missing idleId for allocation: %s", alloc.Name)
			}
			// Distribute idle allocations by coefficient per-idleId, per-allocation
			for _, idleAlloc := range idleSet.Allocations {
				// Only share idle if the idleId matches; i.e. the allocation
				// is from the same idleId as the idle costs
				iaidleId, _ := idleAlloc.getIdleId(options)

				if iaidleId != idleId {
					continue
				}

				// Make sure idle coefficients exist
				if _, ok := idleCoefficients[idleId]; !ok {
					log.Warnf("AllocationSet.AggregateBy: error getting idle coefficient: no idleId '%s' for '%s'", idleId, alloc.Name)
					continue
				}
				if _, ok := idleCoefficients[idleId][alloc.Name]; !ok {
					log.Warnf("AllocationSet.AggregateBy: error getting idle coefficient for '%s'", alloc.Name)
					continue
				}

				alloc.CPUCoreHours += idleAlloc.CPUCoreHours * idleCoefficients[idleId][alloc.Name]["cpu"]
				alloc.GPUHours += idleAlloc.GPUHours * idleCoefficients[idleId][alloc.Name]["gpu"]
				alloc.RAMByteHours += idleAlloc.RAMByteHours * idleCoefficients[idleId][alloc.Name]["ram"]

				idleCPUCost := idleAlloc.CPUCost * idleCoefficients[idleId][alloc.Name]["cpu"]
				idleGPUCost := idleAlloc.GPUCost * idleCoefficients[idleId][alloc.Name]["gpu"]
				idleRAMCost := idleAlloc.RAMCost * idleCoefficients[idleId][alloc.Name]["ram"]
				alloc.CPUCost += idleCPUCost
				alloc.GPUCost += idleGPUCost
				alloc.RAMCost += idleRAMCost
			}
		}
	}

	// groupingIdleFiltrationCoeffs is used to track per-resource idle
	// coefficients on a cluster-by-cluster or node-by-node basis depending
	// on the IdleByNode option. It is, essentially, an aggregation of
	// idleFiltrationCoefficients after they have been
	// filtered above (in step 3)
	var groupingIdleFiltrationCoeffs map[string]map[string]float64
	if idleFiltrationCoefficients != nil {
		groupingIdleFiltrationCoeffs = map[string]map[string]float64{}

		for idleId, m := range idleFiltrationCoefficients {
			if _, ok := groupingIdleFiltrationCoeffs[idleId]; !ok {
				groupingIdleFiltrationCoeffs[idleId] = map[string]float64{
					"cpu": 0.0,
					"gpu": 0.0,
					"ram": 0.0,
				}
			}

			for _, n := range m {
				for resource, val := range n {
					groupingIdleFiltrationCoeffs[idleId][resource] += val
				}
			}
		}
	}

	// (7) If we have both un-shared idle allocations and idle filtration
	// coefficients then apply those. See step (2b) for an example.
	if len(aggSet.IdleKeys) > 0 && groupingIdleFiltrationCoeffs != nil {
		for idleKey := range aggSet.IdleKeys {
			idleAlloc := aggSet.Get(idleKey)
			iaidleId, err := idleAlloc.getIdleId(options)
			if err != nil {
				log.Errorf("AllocationSet.AggregateBy: Idle allocation is missing idleId %s", idleAlloc.Name)
				return err
			}

			if resourceCoeffs, ok := groupingIdleFiltrationCoeffs[iaidleId]; ok {
				idleAlloc.CPUCost *= resourceCoeffs["cpu"]
				idleAlloc.CPUCoreHours *= resourceCoeffs["cpu"]
				idleAlloc.RAMCost *= resourceCoeffs["ram"]
				idleAlloc.RAMByteHours *= resourceCoeffs["ram"]
				idleAlloc.GPUCost *= resourceCoeffs["gpu"]
				idleAlloc.GPUHours *= resourceCoeffs["gpu"]
			}
		}
	}

	// (8) Distribute shared allocations according to the share coefficients.
	if shareSet.Length() > 0 {
		for _, alloc := range aggSet.Allocations {
			for _, sharedAlloc := range shareSet.Allocations {
				if _, ok := shareCoefficients[alloc.Name]; !ok {
					if !alloc.IsIdle() && !alloc.IsUnmounted() {
						log.Warnf("AllocationSet.AggregateBy: error getting share coefficient for '%s'", alloc.Name)
					}
					continue
				}

				if options.IncludeSharedCostBreakdown {
					if alloc.SharedCostBreakdown == nil {
						alloc.SharedCostBreakdown = map[string]SharedCostBreakdown{}
					}

					sharedCostName, err := sharedAlloc.determineSharingName(options)
					if err != nil {
						return fmt.Errorf("failed to group shared costs: %s", err)
					}

					// check if current allocation is a shared flat overhead cost
					if strings.Contains(sharedAlloc.Name, SharedSuffix) {
						sharedCostName = "overheadCost"
					}

					scb := SharedCostBreakdown{
						Name:         sharedCostName,
						TotalCost:    sharedAlloc.TotalCost() * shareCoefficients[alloc.Name],
						CPUCost:      sharedAlloc.CPUTotalCost() * shareCoefficients[alloc.Name],
						GPUCost:      sharedAlloc.GPUTotalCost() * shareCoefficients[alloc.Name],
						RAMCost:      sharedAlloc.RAMTotalCost() * shareCoefficients[alloc.Name],
						PVCost:       sharedAlloc.PVCost() * shareCoefficients[alloc.Name],
						NetworkCost:  sharedAlloc.NetworkTotalCost() * shareCoefficients[alloc.Name],
						LBCost:       sharedAlloc.LBTotalCost() * shareCoefficients[alloc.Name],
						ExternalCost: sharedAlloc.ExternalCost * shareCoefficients[alloc.Name],
					}
					// fmt.Printf("shared cost: %+v", scb)
					alloc.SharedCostBreakdown.Insert(scb)
				}

				alloc.SharedCost += sharedAlloc.TotalCost() * shareCoefficients[alloc.Name]
			}
		}
	}

	// (9) Aggregate external allocations into aggregated allocations. This may
	// not be possible for every external allocation, but attempt to find an
	// exact key match, given each external allocation's proerties, and
	// aggregate if an exact match is found.
	for _, alloc := range externalSet.Allocations {
		skip := false
		if options.Filter != nil {
			skip = !options.Filter.Matches(alloc)
		}
		if !skip {
			key := alloc.generateKey(aggregateBy, options.LabelConfig)

			alloc.Name = key
			aggSet.Insert(alloc)
		}
	}

	// (10) In the edge case that some idle has not been distributed because
	// there is no usage of that resource type, add idle back to
	// aggregations with only that cost applied.

	// E.g. in the case where we have a result that looks like this on the
	// frontend:

	// Name		CPU		GPU		RAM
	// __idle__ $10     $12     $6
	// kubecost $2      $0      $1

	// Sharing idle weighted would result in no idle GPU cost being
	// distributed, because the coefficient for the kubecost GPU cost would
	// be zero. Thus, instead we re-add idle to the aggSet with distributed
	// costs zeroed out but the undistributed costs left in.

	// Name		CPU		GPU		RAM
	// __idle__ $0      $12     $0
	// kubecost $12     $0      $7
	if idleSet.Length() > 0 {
		for _, idleAlloc := range idleSet.Allocations {
			// if the idle does not apply to the non-filtered values, skip it
			skip := false
			if options.Filter != nil {
				skip = !options.Filter.Matches(idleAlloc)
			}
			if skip {
				continue
			}

			idleId, err := idleAlloc.getIdleId(options)
			if err != nil {
				log.Errorf("AllocationSet.AggregateBy: idle allocation is missing idleId %s", idleAlloc.Name)
				continue
			}

			hasUndistributableCost := false

			if idleAlloc.CPUCost > 0 && allocatedTotalsMap[idleId]["cpu"] == 0 {
				hasUndistributableCost = true
			} else {
				idleAlloc.CPUCost = 0
			}

			if idleAlloc.GPUCost > 0 && allocatedTotalsMap[idleId]["gpu"] == 0 {
				hasUndistributableCost = true
			} else {
				idleAlloc.GPUCost = 0
			}

			if idleAlloc.RAMCost > 0 && allocatedTotalsMap[idleId]["ram"] == 0 {
				hasUndistributableCost = true
			} else {
				idleAlloc.RAMCost = 0
			}

			if hasUndistributableCost {
				idleAlloc.Name = fmt.Sprintf("%s/%s", idleId, IdleSuffix)
				aggSet.Insert(idleAlloc)
			}
		}
	}

	// (11) Combine all idle allocations into a single "__idle__" allocation
	if !options.SplitIdle {
		for _, idleAlloc := range aggSet.IdleAllocations() {
			aggSet.Delete(idleAlloc.Name)
			idleAlloc.Name = IdleSuffix
			aggSet.Insert(idleAlloc)
		}
	}

	// TODO revisit this (ideally we just remove sharing from this function!)
	// If filters and shared resources and shared idle are all enabled then
	// we will over-count idle by exactly the portion that gets shared with the
	// filtered allocations -- and idle filtration will miss this because it
	// only filters the non-idle filtered costs.
	//
	// Consider the following example, from unit tests:
	// - namespace1     28.000
	// - namespace2     36.000
	// - namespace3     18.000
	// - cluster1/idle  20.000
	// - cluster2/idle  10.000
	//
	// Now, we want to share namespace1, filter namespace2, and share idle:
	//
	// 1. Distribute idle
	//                 ns1     ns2     ns3
	//    non-idle  28.000  36.000  18.000
	//        idle  14.688  10.312   5.000
	//
	// 2. Share namespace1
	//
	//                        ns2     ns3
	//           non-idle  36.000  18.000
	//               idle  10.312   5.000
	//    shared non-idle  18.667   9.333
	//    shared     idle   9.792   4.896 (***)
	//
	// 3. Filter out all but namespace2
	//
	//    ns2 = 36.000 + 10.312 + 18.667 + 9.792 = 74.771
	//
	// So, if we had NOT shared idle, we would expect something like this:
	//
	//    ns2 = 36.000 + 18.667 = 54.667
	//   idle = 10.312 + 9.792  = 20.104
	//
	// But we will instead get this:
	//
	//    ns2 = 36.000 + 18.667 = 54.667
	//   idle = 10.312 + 14.688 = 25.000
	//
	// Which over-shoots idle by 4.896 (***), i.e. precisely the amount of idle
	// cost corresponding to namespace1 AND shared with namespace3. Phew.
	//
	// I originally wanted to fix this, but after 2 days, I'm punting with the
	// recommendation that we rewrite this function soon. Too difficult.
	// - Niko

	as.Allocations = aggSet.Allocations

	return nil
}

func computeShareCoeffs(aggregateBy []string, options *AllocationAggregationOptions, as *AllocationSet) (map[string]float64, error) {
	// Compute coeffs by totalling per-allocation, then dividing by the total.
	coeffs := map[string]float64{}

	// Compute totals for all allocations
	total := 0.0

	// ShareEven counts each aggregation with even weight, whereas ShareWeighted
	// counts each aggregation proportionally to its respective costs
	shareType := options.ShareSplit

	// Record allocation values first, then normalize by totals to get percentages
	for _, alloc := range as.Allocations {
		if alloc.IsIdle() {
			// Skip idle allocations in coefficient calculation
			continue
		}
		if alloc.IsUnmounted() {
			// Skip unmounted allocations in coefficient calculation
			continue
		}

		// Determine the post-aggregation key under which the allocation will
		// be shared.
		name := alloc.generateKey(aggregateBy, options.LabelConfig)

		// If the current allocation will be filtered out in step 3, contribute
		// its share of the shared coefficient to a "__filtered__" bin, which
		// will ultimately be dropped. This step ensures that the shared cost
		// of a non-filtered allocation will be conserved even when the filter
		// is removed. (Otherwise, all the shared cost will get redistributed
		// over the unfiltered results, inflating their shared costs.)
		filtered := false
		if options.Filter != nil {
			filtered = !options.Filter.Matches(alloc)
		}
		if filtered {
			name = "__filtered__"
		}

		if shareType == ShareEven {
			// Even distribution is not additive - set to 1.0 for everything
			coeffs[name] = 1.0
			// Total for even distribution is always the number of coefficients
			total = float64(len(coeffs))
		} else {
			// Both are additive for weighted distribution, where each
			// cumulative coefficient will be divided by the total.
			coeffs[name] += alloc.TotalCost() - alloc.SharedCost
			total += alloc.TotalCost() - alloc.SharedCost
		}
	}

	// Normalize coefficients by totals
	for a := range coeffs {
		if coeffs[a] > 0 && total > 0 {
			coeffs[a] /= total
		} else {
			log.Warnf("ETL: invalid values for shared coefficients: %v, %v", coeffs[a], total)
			coeffs[a] = 0.0
		}
	}

	return coeffs, nil
}

//  compute load balancer coefficients in a similar way?
//  - loop through all the allocations, including unmounted
//  - sum load balancer costs to get total back
//  - divide each alloc by total to get percentage

func computeIdleCoeffs(options *AllocationAggregationOptions, as *AllocationSet, shareSet *AllocationSet) (map[string]map[string]map[string]float64, map[string]map[string]float64, error) {
	types := []string{"cpu", "gpu", "ram"}

	// Compute idle coefficients, then save them in AllocationAggregationOptions
	// [idle_id][allocation name][resource] = [coeff]
	coeffs := map[string]map[string]map[string]float64{}

	// Compute totals per resource for CPU, GPU, RAM, and PV
	// [idle_id][resource] = [total]
	totals := map[string]map[string]float64{}

	// Record allocation values first, then normalize by totals to get percentages
	for _, alloc := range as.Allocations {
		if alloc.IsIdle() {
			// Skip idle allocations in coefficient calculation
			continue
		}

		idleId, err := alloc.getIdleId(options)
		if err != nil {
			log.DedupedWarningf(3, "Missing Idle Key for %s", alloc.Name)
		}

		// get the name key for the allocation
		name := alloc.Name

		// Create key based tables if they don't exist
		if _, ok := coeffs[idleId]; !ok {
			coeffs[idleId] = map[string]map[string]float64{}
		}
		if _, ok := totals[idleId]; !ok {
			totals[idleId] = map[string]float64{}
		}

		if _, ok := coeffs[idleId][name]; !ok {
			coeffs[idleId][name] = map[string]float64{}
		}

		coeffs[idleId][name]["cpu"] += alloc.CPUTotalCost()
		coeffs[idleId][name]["gpu"] += alloc.GPUTotalCost()
		coeffs[idleId][name]["ram"] += alloc.RAMTotalCost()

		totals[idleId]["cpu"] += alloc.CPUTotalCost()
		totals[idleId]["gpu"] += alloc.GPUTotalCost()
		totals[idleId]["ram"] += alloc.RAMTotalCost()
	}

	// Do the same for shared allocations
	for _, alloc := range shareSet.Allocations {
		if alloc.IsIdle() {
			// Skip idle allocations in coefficient calculation
			continue
		}

		// idleId will be providerId or cluster
		idleId, err := alloc.getIdleId(options)
		if err != nil {
			log.DedupedWarningf(3, "Missing Idle Key in share set for %s", alloc.Name)
		}

		// get the name key for the allocation
		name := alloc.Name

		// Create idleId based tables if they don't exist
		if _, ok := coeffs[idleId]; !ok {
			coeffs[idleId] = map[string]map[string]float64{}
		}
		if _, ok := totals[idleId]; !ok {
			totals[idleId] = map[string]float64{}
		}

		if _, ok := coeffs[idleId][name]; !ok {
			coeffs[idleId][name] = map[string]float64{}
		}

		coeffs[idleId][name]["cpu"] += alloc.CPUTotalCost()
		coeffs[idleId][name]["gpu"] += alloc.GPUTotalCost()
		coeffs[idleId][name]["ram"] += alloc.RAMTotalCost()

		totals[idleId]["cpu"] += alloc.CPUTotalCost()
		totals[idleId]["gpu"] += alloc.GPUTotalCost()
		totals[idleId]["ram"] += alloc.RAMTotalCost()
	}

	// Normalize coefficients by totals
	for id := range coeffs {
		for a := range coeffs[id] {
			for _, r := range types {
				if coeffs[id][a][r] > 0 && totals[id][r] > 0 {
					coeffs[id][a][r] /= totals[id][r]
				}
			}
		}
	}

	return coeffs, totals, nil
}

func deriveProportionalAssetResourceCosts(options *AllocationAggregationOptions, as *AllocationSet, shareSet, parcsSet *AllocationSet) error {

	// Compute idle coefficients, then save them in AllocationAggregationOptions
	// [idle_id][allocation name][resource] = [coeff]
	coeffs := map[string]map[string]map[string]float64{}

	// Compute totals per resource for CPU, GPU, RAM, and PV
	// [idle_id][resource] = [total]
	totals := map[string]map[string]float64{}

	// Record allocation values first, then normalize by totals to get percentages
	for _, alloc := range parcsSet.Allocations {

		idleId, err := alloc.getIdleId(options)
		if err != nil {
			log.DedupedWarningf(3, "Missing Idle Key for %s", alloc.Name)
		}

		// get the name key for the allocation
		name := alloc.Name

		// Create key based tables if they don't exist
		if _, ok := coeffs[idleId]; !ok {
			coeffs[idleId] = map[string]map[string]float64{}
		}
		if _, ok := totals[idleId]; !ok {
			totals[idleId] = map[string]float64{}
		}

		if _, ok := coeffs[idleId][name]; !ok {
			coeffs[idleId][name] = map[string]float64{}
		}

		coeffs[idleId][name]["cpu"] += alloc.CPUTotalCost()
		coeffs[idleId][name]["gpu"] += alloc.GPUTotalCost()
		coeffs[idleId][name]["ram"] += alloc.RAMTotalCost()

		// idle IDs for load balancers are their services
		for key := range alloc.LoadBalancers {
			if _, ok := totals[key]; !ok {
				totals[key] = map[string]float64{}
			}

			if _, ok := coeffs[key]; !ok {
				coeffs[key] = map[string]map[string]float64{}
			}
			if _, ok := coeffs[key][name]; !ok {
				coeffs[key][name] = map[string]float64{}
			}

			coeffs[key][name]["loadbalancer"] += alloc.LoadBalancerTotalCost()
			totals[key]["loadbalancer"] += alloc.LoadBalancerTotalCost()
		}

		totals[idleId]["cpu"] += alloc.CPUTotalCost()
		totals[idleId]["gpu"] += alloc.GPUTotalCost()
		totals[idleId]["ram"] += alloc.RAMTotalCost()

	}

	// Do the same for shared allocations
	for _, alloc := range shareSet.Allocations {
		if alloc.IsIdle() {
			// Skip idle allocations in coefficient calculation
			continue
		}

		// idleId will be providerId or cluster
		idleId, err := alloc.getIdleId(options)
		if err != nil {
			log.DedupedWarningf(3, "Missing Idle Key in share set for %s", alloc.Name)
		}

		// get the name key for the allocation
		name := alloc.Name

		// Create idleId based tables if they don't exist
		if _, ok := coeffs[idleId]; !ok {
			coeffs[idleId] = map[string]map[string]float64{}
		}
		if _, ok := totals[idleId]; !ok {
			totals[idleId] = map[string]float64{}
		}

		if _, ok := coeffs[idleId][name]; !ok {
			coeffs[idleId][name] = map[string]float64{}
		}

		coeffs[idleId][name]["cpu"] += alloc.CPUTotalCost()
		coeffs[idleId][name]["gpu"] += alloc.GPUTotalCost()
		coeffs[idleId][name]["ram"] += alloc.RAMTotalCost()

		totals[idleId]["cpu"] += alloc.CPUTotalCost()
		totals[idleId]["gpu"] += alloc.GPUTotalCost()
		totals[idleId]["ram"] += alloc.RAMTotalCost()

		// idle IDs for load balancers are their services
		for key := range alloc.LoadBalancers {
			if _, ok := totals[key]; !ok {
				totals[key] = map[string]float64{}
			}

			if _, ok := coeffs[key]; !ok {
				coeffs[key] = map[string]map[string]float64{}
			}
			if _, ok := coeffs[key][name]; !ok {
				coeffs[key][name] = map[string]float64{}
			}
			coeffs[key][name]["loadbalancer"] += alloc.LoadBalancerTotalCost()
			totals[key]["loadbalancer"] += alloc.LoadBalancerTotalCost()
		}
	}

	// after totals are computed, loop through and set parcs on allocations
	for _, alloc := range as.Allocations {
		idleId, err := alloc.getIdleId(options)
		if err != nil {
			log.DedupedWarningf(3, "Missing Idle Key in share set for %s", alloc.Name)
		}

		alloc.ProportionalAssetResourceCosts = ProportionalAssetResourceCosts{}
		alloc.ProportionalAssetResourceCosts.Insert(ProportionalAssetResourceCost{
			Cluster:             alloc.Properties.Cluster,
			Name:                alloc.Properties.Node,
			Type:                "Node",
			ProviderID:          alloc.Properties.ProviderID,
			GPUTotalCost:        totals[idleId]["gpu"],
			CPUTotalCost:        totals[idleId]["cpu"],
			RAMTotalCost:        totals[idleId]["ram"],
			GPUProportionalCost: coeffs[idleId][alloc.Name]["gpu"],
			CPUProportionalCost: coeffs[idleId][alloc.Name]["cpu"],
			RAMProportionalCost: coeffs[idleId][alloc.Name]["ram"],
		}, options.IdleByNode)

		// insert a separate PARC for the load balancer
		if alloc.LoadBalancerCost != 0 {
			for key, svc := range alloc.LoadBalancers {

				alloc.ProportionalAssetResourceCosts.Insert(ProportionalAssetResourceCost{
					Cluster:                      alloc.Properties.Cluster,
					Name:                         svc.Service,
					Type:                         "LoadBalancer",
					LoadBalancerTotalCost:        totals[key]["loadbalancer"],
					LoadBalancerProportionalCost: coeffs[key][alloc.Name]["loadbalancer"],
				}, options.IdleByNode)
			}
		}
	}

	return nil
}

func (a *Allocation) determineSharingName(options *AllocationAggregationOptions) (string, error) {
	if a == nil {
		return "", fmt.Errorf("determineSharingName called on nil Allocation")
	} else if options == nil {
		return "unknown", nil
	}

	// grab SharedLabels keys and sort them, to keep this function deterministic
	var labelKeys []string
	for labelKey, _ := range options.SharedLabels {
		labelKeys = append(labelKeys, labelKey)
	}
	slices.Sort(labelKeys)

	var sharedAggregateBy []string
	var sharedLabels [][]string
	for _, labelKey := range labelKeys {
		sharedAgg := fmt.Sprintf("label:%s", labelKey)
		if !slices.Contains(sharedAggregateBy, sharedAgg) {
			sharedAggregateBy = append(sharedAggregateBy, sharedAgg)
		}
		sharedLabels = append(sharedLabels, options.SharedLabels[labelKey])
	}
	if len(options.SharedNamespaces) > 0 {
		sharedAggregateBy = append(sharedAggregateBy, "namespace")
	}
	sharedCostName := a.generateKey(sharedAggregateBy, options.LabelConfig)

	// get each value in the generated key, then reset the name
	sharedCostNameValues := strings.Split(sharedCostName, "/")
	sharedCostName = ""

	// if we don't have as many values as aggregateBys, something went wrong in generateKey
	if len(sharedCostNameValues) != len(sharedAggregateBy) {
		log.Warnf("Unable to determine share cost group for allocation \"%s\"", a.Name)
	} else {
		// try to match to the first label
		for i, sharedLabelValues := range sharedLabels {
			allocLabel := sharedCostNameValues[i]
			if slices.Contains(sharedLabelValues, allocLabel) {
				return allocLabel, nil
			}
		}

		// if we didn't match to a label, try to match to a namespace
		if len(options.SharedNamespaces) > 0 {
			// namespace will always be the last value, if SharedNamespaces is set
			allocNamespace := sharedCostNameValues[len(sharedCostNameValues)-1]
			if slices.Contains(options.SharedNamespaces, allocNamespace) {
				return allocNamespace, nil
			}
		}

		// if neither the labels nor the namespaces matched, we log a warning and mark this allocation
		// as unknown
		if len(sharedCostName) == 0 {
			log.Warnf("Failed to determine shared cost grouping for allocation \"%s\"", a.Name)
		}
	}

	return "unknown", nil
}

// getIdleId returns the providerId or cluster of an Allocation depending on the IdleByNode
// option in the AllocationAggregationOptions and an error if the respective field is missing
func (a *Allocation) getIdleId(options *AllocationAggregationOptions) (string, error) {
	var idleId string
	if options.IdleByNode {
		// Key allocations to ProviderId to match against node
		idleId = fmt.Sprintf("%s/%s", a.Properties.Cluster, a.Properties.Node)
		if idleId == "" {
			return idleId, fmt.Errorf("ProviderId is not set")
		}
	} else {
		// key the allocations by cluster id
		idleId = a.Properties.Cluster
		if idleId == "" {
			return idleId, fmt.Errorf("ClusterProp is not set")
		}
	}
	return idleId, nil
}

func (a *Allocation) generateKey(aggregateBy []string, labelConfig *LabelConfig) string {
	if a == nil {
		return ""
	}

	return a.Properties.GenerateKey(aggregateBy, labelConfig)
}

func (a *Allocation) StringProperty(property string) (string, error) {
	switch property {
	case AllocationClusterProp:
		if a.Properties == nil {
			return "", nil
		}
		return a.Properties.Cluster, nil
	case AllocationNodeProp:
		if a.Properties == nil {
			return "", nil
		}
		return a.Properties.Node, nil
	case AllocationContainerProp:
		if a.Properties == nil {
			return "", nil
		}
		return a.Properties.Container, nil
	case AllocationControllerProp:
		if a.Properties == nil {
			return "", nil
		}
		return a.Properties.Controller, nil
	case AllocationControllerKindProp:
		if a.Properties == nil {
			return "", nil
		}
		return a.Properties.ControllerKind, nil
	case AllocationNamespaceProp:
		if a.Properties == nil {
			return "", nil
		}
		return a.Properties.Namespace, nil
	case AllocationPodProp:
		if a.Properties == nil {
			return "", nil
		}
		return a.Properties.Pod, nil
	case AllocationProviderIDProp:
		if a.Properties == nil {
			return "", nil
		}
		return a.Properties.ProviderID, nil
	default:
		return "", fmt.Errorf("Allocation: StringProperty: invalid property name: %s", property)
	}
}

func (a *Allocation) StringSliceProperty(property string) ([]string, error) {
	switch property {
	case AllocationServiceProp:
		if a.Properties == nil {
			return nil, nil
		}
		return a.Properties.Services, nil
	default:
		return nil, fmt.Errorf("Allocation: StringSliceProperty: invalid property name: %s", property)
	}
}

func (a *Allocation) StringMapProperty(property string) (map[string]string, error) {
	switch property {
	case AllocationLabelProp:
		if a.Properties == nil {
			return nil, nil
		}
		return a.Properties.Labels, nil
	case AllocationAnnotationProp:
		if a.Properties == nil {
			return nil, nil
		}
		return a.Properties.Annotations, nil
	default:
		return nil, fmt.Errorf("Allocation: StringMapProperty: invalid property name: %s", property)
	}
}

// Clone returns a new AllocationSet with a deep copy of the given
// AllocationSet's allocations.
func (as *AllocationSet) Clone() *AllocationSet {
	if as == nil {
		return nil
	}

	allocs := make(map[string]*Allocation, len(as.Allocations))
	for k, v := range as.Allocations {
		allocs[k] = v.Clone()
	}

	externalKeys := make(map[string]bool, len(as.ExternalKeys))
	for k, v := range as.ExternalKeys {
		externalKeys[k] = v
	}

	idleKeys := make(map[string]bool, len(as.IdleKeys))
	for k, v := range as.IdleKeys {
		idleKeys[k] = v
	}

	var errors []string
	var warnings []string

	if as.Errors != nil {
		errors = make([]string, len(as.Errors))
		copy(errors, as.Errors)
	} else {
		errors = nil
	}

	if as.Warnings != nil {
		warnings := make([]string, len(as.Warnings))
		copy(warnings, as.Warnings)
	} else {
		warnings = nil
	}

	return &AllocationSet{
		Allocations:  allocs,
		ExternalKeys: externalKeys,
		IdleKeys:     idleKeys,
		Window:       as.Window.Clone(),
		Errors:       errors,
		Warnings:     warnings,
	}
}

// Delete removes the allocation with the given name from the set
func (as *AllocationSet) Delete(name string) {
	if as == nil {
		return
	}

	delete(as.ExternalKeys, name)
	delete(as.IdleKeys, name)
	delete(as.Allocations, name)
}

// End returns the End time of the AllocationSet window
func (as *AllocationSet) End() time.Time {
	if as == nil {
		log.Warnf("AllocationSet: calling End on nil AllocationSet")
		return time.Unix(0, 0)
	}
	if as.Window.End() == nil {
		log.Warnf("AllocationSet: AllocationSet with illegal window: End is nil; len(as.allocations)=%d", len(as.Allocations))
		return time.Unix(0, 0)
	}
	return *as.Window.End()
}

// Get returns the Allocation at the given key in the AllocationSet
func (as *AllocationSet) Get(key string) *Allocation {
	if alloc, ok := as.Allocations[key]; ok {
		return alloc
	}

	return nil
}

// ExternalAllocations returns a map of the external allocations in the set.
// Returns clones of the actual Allocations, so mutability is not a problem.
func (as *AllocationSet) ExternalAllocations() map[string]*Allocation {
	externals := map[string]*Allocation{}

	if as.IsEmpty() {
		return externals
	}

	for key := range as.ExternalKeys {
		if alloc, ok := as.Allocations[key]; ok {
			externals[key] = alloc.Clone()
		}
	}

	return externals
}

// ExternalCost returns the total aggregated external costs of the set
func (as *AllocationSet) ExternalCost() float64 {
	if as.IsEmpty() {
		return 0.0
	}

	externalCost := 0.0
	for _, alloc := range as.Allocations {
		externalCost += alloc.ExternalCost
	}

	return externalCost
}

// IdleAllocations returns a map of the idle allocations in the AllocationSet.
// Returns clones of the actual Allocations, so mutability is not a problem.
func (as *AllocationSet) IdleAllocations() map[string]*Allocation {
	idles := map[string]*Allocation{}

	if as.IsEmpty() {
		return idles
	}

	for key := range as.IdleKeys {
		if alloc, ok := as.Allocations[key]; ok {
			idles[key] = alloc.Clone()
		}
	}

	return idles
}

// Insert aggregates the current entry in the AllocationSet by the given Allocation,
// but only if the Allocation is valid, i.e. matches the AllocationSet's window. If
// there is no existing entry, one is created. Nil error response indicates success.
func (as *AllocationSet) Insert(that *Allocation) error {
	if as == nil {
		return fmt.Errorf("cannot insert into nil AllocationSet")
	}

	if as.Allocations == nil {
		as.Allocations = map[string]*Allocation{}
	}

	if as.ExternalKeys == nil {
		as.ExternalKeys = map[string]bool{}
	}

	if as.IdleKeys == nil {
		as.IdleKeys = map[string]bool{}
	}

	// Add the given Allocation to the existing entry, if there is one;
	// otherwise just set directly into allocations
	if _, ok := as.Allocations[that.Name]; !ok {
		as.Allocations[that.Name] = that
	} else {
		as.Allocations[that.Name].add(that)
	}

	// If the given Allocation is an external one, record that
	if that.IsExternal() {
		as.ExternalKeys[that.Name] = true
	}

	// If the given Allocation is an idle one, record that
	if that.IsIdle() {
		as.IdleKeys[that.Name] = true
	}

	// Expand the window, just to be safe. It's possible that the Allocation will
	// be set into the map without expanding it to the AllocationSet's window.
	as.Allocations[that.Name].Window = as.Allocations[that.Name].Window.Expand(as.Window)

	return nil
}

// IsEmpty returns true if the AllocationSet is nil, or if it contains
// zero allocations.
func (as *AllocationSet) IsEmpty() bool {
	if as == nil || len(as.Allocations) == 0 {
		return true
	}

	return false
}

// Length returns the number of Allocations in the set
func (as *AllocationSet) Length() int {
	if as == nil {
		return 0
	}

	return len(as.Allocations)
}

// ResetAdjustments sets all cost adjustment fields to zero
func (as *AllocationSet) ResetAdjustments() {
	if as == nil {
		return
	}

	for _, a := range as.Allocations {
		a.ResetAdjustments()
	}
}

// Resolution returns the AllocationSet's window duration
func (as *AllocationSet) Resolution() time.Duration {
	return as.Window.Duration()
}

// GetWindow returns the AllocationSet's window
func (as *AllocationSet) GetWindow() Window {
	return as.Window
}

// Set uses the given Allocation to overwrite the existing entry in the
// AllocationSet under the Allocation's name.
func (as *AllocationSet) Set(alloc *Allocation) error {
	if as.IsEmpty() {
		as.Allocations = map[string]*Allocation{}
		as.ExternalKeys = map[string]bool{}
		as.IdleKeys = map[string]bool{}
	}

	as.Allocations[alloc.Name] = alloc

	// If the given Allocation is an external one, record that
	if alloc.IsExternal() {
		as.ExternalKeys[alloc.Name] = true
	}

	// If the given Allocation is an idle one, record that
	if alloc.IsIdle() {
		as.IdleKeys[alloc.Name] = true
	}

	return nil
}

// Start returns the Start time of the AllocationSet window
func (as *AllocationSet) Start() time.Time {
	if as == nil {
		log.Warnf("AllocationSet: calling Start on nil AllocationSet")
		return time.Unix(0, 0)
	}
	if as.Window.Start() == nil {
		log.Warnf("AllocationSet: AllocationSet with illegal window: Start is nil; len(as.allocations)=%d", len(as.Allocations))
		return time.Unix(0, 0)
	}
	return *as.Window.Start()
}

// String represents the given Allocation as a string
func (as *AllocationSet) String() string {
	if as == nil {
		return "<nil>"
	}

	return fmt.Sprintf(
		"AllocationSet{length: %d; window: %s; totalCost: %.2f}",
		as.Length(),
		as.Window,
		as.TotalCost())
}

// TotalCost returns the sum of all TotalCosts of the allocations contained
func (as *AllocationSet) TotalCost() float64 {
	if as.IsEmpty() {
		return 0.0
	}

	tc := 0.0
	for _, a := range as.Allocations {
		tc += a.TotalCost()
	}
	return tc
}

// UTCOffset returns the AllocationSet's configured UTCOffset.
func (as *AllocationSet) UTCOffset() time.Duration {
	_, zone := as.Start().Zone()
	return time.Duration(zone) * time.Second
}

func (as *AllocationSet) Accumulate(that *AllocationSet) (*AllocationSet, error) {
	if as.IsEmpty() {
		return that.Clone(), nil
	}

	if that.IsEmpty() {
		return as.Clone(), nil
	}

	// Set start, end to min(start), max(end)
	start := as.Start()
	end := as.End()
	if that.Start().Before(start) {
		start = that.Start()
	}
	if that.End().After(end) {
		end = that.End()
	}

	acc := NewAllocationSet(start, end)

	for _, alloc := range as.Allocations {
		err := acc.Insert(alloc)
		if err != nil {
			return nil, err
		}
	}

	for _, alloc := range that.Allocations {
		err := acc.Insert(alloc)
		if err != nil {
			return nil, err
		}
	}

	return acc, nil
}

// AllocationSetRange is a thread-safe slice of AllocationSets. It is meant to
// be used such that the AllocationSets held are consecutive and coherent with
// respect to using the same aggregation properties, UTC offset, and
// resolution. However these rules are not necessarily enforced, so use wisely.
type AllocationSetRange struct {
	Allocations []*AllocationSet
	FromStore   string // stores the name of the store used to retrieve the data
}

// NewAllocationSetRange instantiates a new range composed of the given
// AllocationSets in the order provided.
func NewAllocationSetRange(allocs ...*AllocationSet) *AllocationSetRange {
	return &AllocationSetRange{
		Allocations: allocs,
	}
}

// Get safely retrieves the AllocationSet at the given index of the range.
func (asr *AllocationSetRange) Get(i int) (*AllocationSet, error) {
	if i < 0 || i >= len(asr.Allocations) {
		return nil, fmt.Errorf("AllocationSetRange: index out of range: %d", i)
	}

	return asr.Allocations[i], nil
}

// Accumulate sums each AllocationSet in the given range, returning a single cumulative
// AllocationSet for the entire range.
func (asr *AllocationSetRange) accumulate() (*AllocationSet, error) {
	var allocSet *AllocationSet
	var err error

	for _, as := range asr.Allocations {
		allocSet, err = allocSet.Accumulate(as)
		if err != nil {
			return nil, err
		}
	}

	return allocSet, nil
}

// newAccumulation clones the first available AllocationSet to use as the data structure to
// Accumulate the remaining data. This leaves the original AllocationSetRange intact.
func (asr *AllocationSetRange) newAccumulation() (*AllocationSet, error) {
	// NOTE: Adding this API for consistency across SummaryAllocation and Assets, but this
	// NOTE: implementation is almost identical to regular Accumulate(). The Accumulate() method
	// NOTE: for Allocation returns Clone() of the input, which is required for Accumulate
	// NOTE: support (unit tests are great for verifying this information).
	var allocSet *AllocationSet
	var err error

	if asr == nil {
		return nil, fmt.Errorf("nil AllocationSetRange in accumulation")
	}

	if len(asr.Allocations) == 0 {
		return nil, fmt.Errorf("AllocationSetRange has empty AssetSet in accumulation")
	}

	for _, as := range asr.Allocations {
		if allocSet == nil {
			allocSet = as.Clone()
			continue
		}

		var allocSetCopy *AllocationSet = nil
		if as != nil {
			allocSetCopy = as.Clone()
		}

		allocSet, err = allocSet.Accumulate(allocSetCopy)
		if err != nil {
			return nil, err
		}
	}

	return allocSet, nil
}

// Accumulate sums AllocationSets based on the AccumulateOption (calendar week or calendar month).
// The accumulated set is determined by the start of the window of the allocation set.
func (asr *AllocationSetRange) Accumulate(accumulateBy AccumulateOption) (*AllocationSetRange, error) {
	switch accumulateBy {
	case AccumulateOptionNone:
		return asr.accumulateByNone()
	case AccumulateOptionAll:
		return asr.accumulateByAll()
	case AccumulateOptionHour:
		return asr.accumulateByHour()
	case AccumulateOptionDay:
		return asr.accumulateByDay()
	case AccumulateOptionWeek:
		return asr.accumulateByWeek()
	case AccumulateOptionMonth:
		return asr.accumulateByMonth()
	default:
		// ideally, this should never happen
		return nil, fmt.Errorf("unexpected error, invalid accumulateByType: %s", accumulateBy)
	}

}

func (asr *AllocationSetRange) accumulateByAll() (*AllocationSetRange, error) {
	var err error
	var as *AllocationSet
	as, err = asr.newAccumulation()
	if err != nil {
		return nil, fmt.Errorf("error accumulating all:%s", err)
	}

	accumulated := NewAllocationSetRange(as)
	return accumulated, nil
}

func (asr *AllocationSetRange) accumulateByNone() (*AllocationSetRange, error) {
	return asr.Clone(), nil
}
func (asr *AllocationSetRange) accumulateByHour() (*AllocationSetRange, error) {
	// ensure that the summary allocation sets have a 1-hour window, if a set exists
	if len(asr.Allocations) > 0 && asr.Allocations[0].Window.Duration() != time.Hour {
		return nil, fmt.Errorf("window duration must equal 1 hour; got:%s", asr.Allocations[0].Window.Duration())
	}

	return asr.Clone(), nil
}

func (asr *AllocationSetRange) accumulateByDay() (*AllocationSetRange, error) {
	// if the allocation set window is 1-day, just return the existing allocation set range
	if len(asr.Allocations) > 0 && asr.Allocations[0].Window.Duration() == time.Hour*24 {
		return asr, nil
	}

	var toAccumulate *AllocationSetRange
	result := NewAllocationSetRange()
	for i, as := range asr.Allocations {

		if as.Window.Duration() != time.Hour {
			return nil, fmt.Errorf("window duration must equal 1 hour; got:%s", as.Window.Duration())
		}

		hour := as.Window.Start().Hour()

		if toAccumulate == nil {
			toAccumulate = NewAllocationSetRange()
			as = as.Clone()
		}

		toAccumulate.Append(as)
		asAccumulated, err := toAccumulate.accumulate()
		if err != nil {
			return nil, fmt.Errorf("error accumulating result: %s", err)
		}
		toAccumulate = NewAllocationSetRange(asAccumulated)

		if hour == 23 || i == len(asr.Allocations)-1 {
			if length := len(toAccumulate.Allocations); length != 1 {
				return nil, fmt.Errorf("failed accumulation, detected %d sets instead of 1", length)
			}
			result.Append(toAccumulate.Allocations[0])
			toAccumulate = nil
		}
	}
	return result, nil
}

func (asr *AllocationSetRange) accumulateByMonth() (*AllocationSetRange, error) {
	var toAccumulate *AllocationSetRange
	result := NewAllocationSetRange()
	for i, as := range asr.Allocations {
		if as.Window.Duration() != time.Hour*24 {
			return nil, fmt.Errorf("window duration must equal 24 hours; got:%s", as.Window.Duration())
		}

		_, month, _ := as.Window.Start().Date()
		_, nextDayMonth, _ := as.Window.Start().Add(time.Hour * 24).Date()

		if toAccumulate == nil {
			toAccumulate = NewAllocationSetRange()
			as = as.Clone()
		}

		toAccumulate.Append(as)
		asAccumulated, err := toAccumulate.accumulate()
		if err != nil {
			return nil, fmt.Errorf("error accumulating result: %s", err)
		}
		toAccumulate = NewAllocationSetRange(asAccumulated)

		// either the month has ended, or there are no more allocation sets
		if month != nextDayMonth || i == len(asr.Allocations)-1 {
			if length := len(toAccumulate.Allocations); length != 1 {
				return nil, fmt.Errorf("failed accumulation, detected %d sets instead of 1", length)
			}
			result.Append(toAccumulate.Allocations[0])
			toAccumulate = nil
		}
	}
	return result, nil
}

func (asr *AllocationSetRange) accumulateByWeek() (*AllocationSetRange, error) {
	if len(asr.Allocations) > 0 && asr.Allocations[0].Window.Duration() == timeutil.Week {
		return asr, nil
	}

	var toAccumulate *AllocationSetRange
	result := NewAllocationSetRange()
	for i, as := range asr.Allocations {
		if as.Window.Duration() != time.Hour*24 {
			return nil, fmt.Errorf("window duration must equal 24 hours; got:%s", as.Window.Duration())
		}

		dayOfWeek := as.Window.Start().Weekday()

		if toAccumulate == nil {
			toAccumulate = NewAllocationSetRange()
			as = as.Clone()
		}

		toAccumulate.Append(as)
		asAccumulated, err := toAccumulate.accumulate()
		if err != nil {
			return nil, fmt.Errorf("error accumulating result: %s", err)
		}
		toAccumulate = NewAllocationSetRange(asAccumulated)

		// current assumption is the week always ends on Saturday, or there are no more allocation sets
		if dayOfWeek == time.Saturday || i == len(asr.Allocations)-1 {
			if length := len(toAccumulate.Allocations); length != 1 {
				return nil, fmt.Errorf("failed accumulation, detected %d sets instead of 1", length)
			}
			result.Append(toAccumulate.Allocations[0])
			toAccumulate = nil
		}
	}
	return result, nil
}

// AggregateBy aggregates each AllocationSet in the range by the given
// properties and options.
func (asr *AllocationSetRange) AggregateBy(aggregateBy []string, options *AllocationAggregationOptions) error {
	aggRange := &AllocationSetRange{Allocations: []*AllocationSet{}}

	for _, as := range asr.Allocations {
		err := as.AggregateBy(aggregateBy, options)
		if err != nil {
			return err
		}
		aggRange.Allocations = append(aggRange.Allocations, as)
	}

	asr.Allocations = aggRange.Allocations

	return nil
}

// Append appends the given AllocationSet to the end of the range. It does not
// validate whether or not that violates window continuity.
func (asr *AllocationSetRange) Append(that *AllocationSet) {
	asr.Allocations = append(asr.Allocations, that)
}

// InsertRange merges the given AllocationSetRange into the receiving one by
// lining up sets with matching windows, then inserting each allocation from
// the given ASR into the respective set in the receiving ASR. If the given
// ASR contains an AllocationSet from a window that does not exist in the
// receiving ASR, then an error is returned. However, the given ASR does not
// need to cover the full range of the receiver.
func (asr *AllocationSetRange) InsertRange(that *AllocationSetRange) error {
	if asr == nil {
		return fmt.Errorf("cannot insert range into nil AllocationSetRange")
	}

	// Providing an empty or nil set range is a no-op
	if that == nil {
		return nil
	}

	// keys maps window to index in asr
	keys := map[string]int{}
	for i, as := range asr.Allocations {
		if as == nil {
			continue
		}
		keys[as.Window.String()] = i
	}

	// Nothing to merge, so simply return
	if len(keys) == 0 {
		return nil
	}

	var err error
	for _, thatAS := range that.Allocations {
		if thatAS == nil || err != nil {
			continue
		}

		// Find matching AllocationSet in asr
		i, ok := keys[thatAS.Window.String()]
		if !ok {
			err = fmt.Errorf("cannot merge AllocationSet into window that does not exist: %s", thatAS.Window.String())
			continue
		}

		as, err := asr.Get(i)
		if err != nil {
			err = fmt.Errorf("AllocationSetRange index does not exist: %d", i)
			continue
		}

		// Insert each Allocation from the given set
		for _, alloc := range thatAS.Allocations {
			err = as.Insert(alloc)
			if err != nil {
				err = fmt.Errorf("error inserting allocation: %s", err)
				continue
			}
		}
	}

	// err might be nil
	return err
}

// Length returns the length of the range, which is zero if nil
func (asr *AllocationSetRange) Length() int {
	if asr == nil || asr.Allocations == nil {
		return 0
	}

	return len(asr.Allocations)
}

// Slice copies the underlying slice of AllocationSets, maintaining order,
// and returns the copied slice.
func (asr *AllocationSetRange) Slice() []*AllocationSet {
	if asr == nil || asr.Allocations == nil {
		return nil
	}

	copy := []*AllocationSet{}
	for _, as := range asr.Allocations {
		copy = append(copy, as.Clone())
	}
	return copy
}

// String represents the given AllocationSetRange as a string
func (asr *AllocationSetRange) String() string {
	if asr == nil {
		return "<nil>"
	}
	return fmt.Sprintf("AllocationSetRange{length: %d}", asr.Length())
}

// UTCOffset returns the detected UTCOffset of the AllocationSets within the
// range. Defaults to 0 if the range is nil or empty. Does not warn if there
// are sets with conflicting UTCOffsets (just returns the first).
func (asr *AllocationSetRange) UTCOffset() time.Duration {
	if asr.Length() == 0 {
		return 0
	}

	as, err := asr.Get(0)
	if err != nil {
		return 0
	}
	return as.UTCOffset()
}

// Window returns the full window that the AllocationSetRange spans, from the
// start of the first AllocationSet to the end of the last one.
func (asr *AllocationSetRange) Window() Window {
	if asr == nil || asr.Length() == 0 {
		return NewWindow(nil, nil)
	}

	start := asr.Allocations[0].Start()
	end := asr.Allocations[asr.Length()-1].End()

	return NewWindow(&start, &end)
}

// Start returns the earliest start of all Allocations in the AllocationSetRange.
// It returns an error if there are no allocations.
func (asr *AllocationSetRange) Start() (time.Time, error) {
	start := time.Time{}
	if asr == nil {
		return start, fmt.Errorf("had no data to compute a start from")
	}

	firstStartNotSet := true
	for _, as := range asr.Allocations {
		for _, a := range as.Allocations {
			if firstStartNotSet {
				start = a.Start
				firstStartNotSet = false
			}
			if a.Start.Before(start) {
				start = a.Start
			}
		}
	}

	if firstStartNotSet {
		return start, fmt.Errorf("had no data to compute a start from")
	}

	return start, nil
}

// End returns the latest end of all Allocations in the AllocationSetRange.
// It returns an error if there are no allocations.
func (asr *AllocationSetRange) End() (time.Time, error) {
	end := time.Time{}
	if asr == nil {
		return end, fmt.Errorf("had no data to compute an end from")
	}

	firstEndNotSet := true
	for _, as := range asr.Allocations {
		for _, a := range as.Allocations {
			if firstEndNotSet {
				end = a.End
				firstEndNotSet = false
			}
			if a.End.After(end) {
				end = a.End
			}
		}
	}

	if firstEndNotSet {
		return end, fmt.Errorf("had no data to compute an end from")
	}

	return end, nil
}

// StartAndEnd iterates over all AssetSets in the AssetSetRange and returns the earliest start and
// latest end over the entire range
func (asr *AllocationSetRange) StartAndEnd() (time.Time, time.Time, error) {
	start := time.Time{}
	end := time.Time{}

	if asr == nil {
		return start, end, fmt.Errorf("had no data to compute a start and end from")
	}

	firstStartNotSet := true
	firstEndNotSet := true

	for _, as := range asr.Allocations {
		for _, a := range as.Allocations {
			if firstStartNotSet {
				start = a.Start
				firstStartNotSet = false
			}
			if a.Start.Before(start) {
				start = a.Start
			}
			if firstEndNotSet {
				end = a.End
				firstEndNotSet = false
			}
			if a.End.After(end) {
				end = a.End
			}
		}
	}

	if firstStartNotSet {
		return start, end, fmt.Errorf("had no data to compute a start from")
	}

	if firstEndNotSet {
		return start, end, fmt.Errorf("had no data to compute an end from")
	}

	return start, end, nil
}

// Minutes returns the duration, in minutes, between the earliest start
// and the latest end of all assets in the AllocationSetRange.
func (asr *AllocationSetRange) Minutes() float64 {
	if asr == nil {
		return 0
	}

	start, end, err := asr.StartAndEnd()
	if err != nil {
		return 0
	}

	duration := end.Sub(start)

	return duration.Minutes()
}

// TotalCost returns the sum of all TotalCosts of the allocations contained
func (asr *AllocationSetRange) TotalCost() float64 {
	if asr == nil || len(asr.Allocations) == 0 {
		return 0.0
	}

	tc := 0.0
	for _, as := range asr.Allocations {
		tc += as.TotalCost()
	}
	return tc
}

// Clone returns a new AllocationSetRange cloned from the existing ASR
func (asr *AllocationSetRange) Clone() *AllocationSetRange {
	sasrClone := NewAllocationSetRange()
	sasrClone.FromStore = asr.FromStore

	for _, as := range asr.Allocations {
		asClone := as.Clone()
		sasrClone.Append(asClone)
	}

	return sasrClone
}<|MERGE_RESOLUTION|>--- conflicted
+++ resolved
@@ -89,7 +89,6 @@
 	// and appended to an Allocation, and so by default is is nil.
 	ProportionalAssetResourceCosts ProportionalAssetResourceCosts `json:"proportionalAssetResourceCosts"` //@bingen:field[ignore]
 	SharedCostBreakdown            SharedCostBreakdowns           `json:"sharedCostBreakdown"`            //@bingen:field[ignore]
-	LoadBalancers                  LbAllocations                  `json:"LoadBalancers"`                  // @bingen:field[version=17]
 }
 
 // RawAllocationOnlyData is information that only belong in "raw" Allocations,
@@ -149,24 +148,6 @@
 // usage of them by an Allocation as recorded in a PVAllocation
 type PVAllocations map[PVKey]*PVAllocation
 
-type LbAllocations map[string]*LbAllocation
-
-func (orig LbAllocations) Clone() LbAllocations {
-	if orig == nil {
-		return nil
-	}
-
-	newAllocs := LbAllocations{}
-
-	for key, lbAlloc := range orig {
-		newAllocs[key] = &LbAllocation{
-			Service: lbAlloc.Service,
-			Cost:    lbAlloc.Cost,
-		}
-	}
-	return newAllocs
-}
-
 // Clone creates a deep copy of a PVAllocations
 func (pv PVAllocations) Clone() PVAllocations {
 	if pv == nil {
@@ -254,11 +235,6 @@
 	Cost      float64 `json:"cost"`
 }
 
-type LbAllocation struct {
-	Service string  `json:"service"`
-	Cost    float64 `json:"cost"`
-}
-
 // Equal returns true if the two PVAllocation instances contain approximately the same
 // values.
 func (pva *PVAllocation) Equal(that *PVAllocation) bool {
@@ -273,28 +249,24 @@
 }
 
 type ProportionalAssetResourceCost struct {
-	Cluster                      string  `json:"cluster"`
-	Name                         string  `json:"name,omitempty"`
-	Type                         string  `json:"type,omitempty"`
-	ProviderID                   string  `json:"providerID,omitempty"`
-	CPUPercentage                float64 `json:"cpuPercentage"`
-	GPUPercentage                float64 `json:"gpuPercentage"`
-	RAMPercentage                float64 `json:"ramPercentage"`
-	LoadBalancerPercentage       float64 `json:"loadBalancerPercentage"`
-	NodeResourceCostPercentage   float64 `json:"nodeResourceCostPercentage"`
-	GPUTotalCost                 float64 `json:"-"`
-	GPUProportionalCost          float64 `json:"-"`
-	CPUTotalCost                 float64 `json:"-"`
-	CPUProportionalCost          float64 `json:"-"`
-	RAMTotalCost                 float64 `json:"-"`
-	RAMProportionalCost          float64 `json:"-"`
-	LoadBalancerProportionalCost float64 `json:"-"`
-	LoadBalancerTotalCost        float64 `json:"-"`
-}
-
-func (parc ProportionalAssetResourceCost) Key(insertByName bool) string {
-	if insertByName {
-		return parc.Cluster + "," + parc.Name
+	Cluster                    string  `json:"cluster"`
+	Node                       string  `json:"node,omitempty"`
+	ProviderID                 string  `json:"providerID,omitempty"`
+	CPUPercentage              float64 `json:"cpuPercentage"`
+	GPUPercentage              float64 `json:"gpuPercentage"`
+	RAMPercentage              float64 `json:"ramPercentage"`
+	NodeResourceCostPercentage float64 `json:"nodeResourceCostPercentage"`
+	GPUTotalCost               float64 `json:"-"`
+	GPUProportionalCost        float64 `json:"-"`
+	CPUTotalCost               float64 `json:"-"`
+	CPUProportionalCost        float64 `json:"-"`
+	RAMTotalCost               float64 `json:"-"`
+	RAMProportionalCost        float64 `json:"-"`
+}
+
+func (parc ProportionalAssetResourceCost) Key(insertByNode bool) string {
+	if insertByNode {
+		return parc.Cluster + "," + parc.Node
 	} else {
 		return parc.Cluster
 	}
@@ -312,34 +284,36 @@
 	return cloned
 }
 
-func (parcs ProportionalAssetResourceCosts) Insert(parc ProportionalAssetResourceCost, insertByName bool) {
-	if !insertByName {
-		parc.Name = ""
-		parc.Type = ""
+func (parcs ProportionalAssetResourceCosts) Insert(parc ProportionalAssetResourceCost, insertByNode bool) {
+	if !insertByNode {
+		parc.Node = ""
 		parc.ProviderID = ""
 	}
-
-	if curr, ok := parcs[parc.Key(insertByName)]; ok {
+	if curr, ok := parcs[parc.Key(insertByNode)]; ok {
 
 		toInsert := ProportionalAssetResourceCost{
-			Name:                         curr.Name,
-			Type:                         curr.Type,
-			Cluster:                      curr.Cluster,
-			ProviderID:                   curr.ProviderID,
-			CPUProportionalCost:          curr.CPUProportionalCost + parc.CPUProportionalCost,
-			RAMProportionalCost:          curr.RAMProportionalCost + parc.RAMProportionalCost,
-			GPUProportionalCost:          curr.GPUProportionalCost + parc.GPUProportionalCost,
-			LoadBalancerProportionalCost: curr.LoadBalancerProportionalCost + parc.LoadBalancerProportionalCost,
-		}
-		parcs[parc.Key(insertByName)] = toInsert
+			Node:                curr.Node,
+			Cluster:             curr.Cluster,
+			ProviderID:          curr.ProviderID,
+			CPUTotalCost:        curr.CPUTotalCost + parc.CPUTotalCost,
+			CPUProportionalCost: curr.CPUProportionalCost + parc.CPUProportionalCost,
+			RAMTotalCost:        curr.RAMTotalCost + parc.RAMTotalCost,
+			RAMProportionalCost: curr.RAMProportionalCost + parc.RAMProportionalCost,
+			GPUProportionalCost: curr.GPUProportionalCost + parc.GPUProportionalCost,
+			GPUTotalCost:        curr.GPUTotalCost + parc.GPUTotalCost,
+		}
+
+		computePercentages(&toInsert)
+		parcs[parc.Key(insertByNode)] = toInsert
 	} else {
-		parcs[parc.Key(insertByName)] = parc
-	}
-}
-
-func ComputePercentages(toInsert *ProportionalAssetResourceCost) {
+		computePercentages(&parc)
+		parcs[parc.Key(insertByNode)] = parc
+	}
+}
+
+func computePercentages(toInsert *ProportionalAssetResourceCost) {
 	// compute percentages
-	totalNodeCost := toInsert.RAMTotalCost + toInsert.CPUTotalCost + toInsert.GPUTotalCost
+	totalCost := toInsert.RAMTotalCost + toInsert.CPUTotalCost + toInsert.GPUTotalCost
 
 	if toInsert.CPUTotalCost > 0 {
 		toInsert.CPUPercentage = toInsert.CPUProportionalCost / toInsert.CPUTotalCost
@@ -353,21 +327,17 @@
 		toInsert.RAMPercentage = toInsert.RAMProportionalCost / toInsert.RAMTotalCost
 	}
 
-	if toInsert.LoadBalancerTotalCost > 0 {
-		toInsert.LoadBalancerPercentage = toInsert.LoadBalancerProportionalCost / toInsert.LoadBalancerTotalCost
-	}
-
-	ramFraction := toInsert.RAMTotalCost / totalNodeCost
+	ramFraction := toInsert.RAMTotalCost / totalCost
 	if ramFraction != ramFraction || ramFraction < 0 {
 		ramFraction = 0
 	}
 
-	cpuFraction := toInsert.CPUTotalCost / totalNodeCost
+	cpuFraction := toInsert.CPUTotalCost / totalCost
 	if cpuFraction != cpuFraction || cpuFraction < 0 {
 		cpuFraction = 0
 	}
 
-	gpuFraction := toInsert.GPUTotalCost / totalNodeCost
+	gpuFraction := toInsert.GPUTotalCost / totalCost
 	if gpuFraction != gpuFraction || gpuFraction < 0 {
 		gpuFraction = 0
 	}
@@ -380,11 +350,11 @@
 
 	for _, parc := range that {
 		// if node field is empty, we know this is a cluster level PARC aggregation
-		insertByName := true
-		if parc.Name == "" {
-			insertByName = false
-		}
-		parcs.Insert(parc, insertByName)
+		insertByNode := true
+		if parc.Node == "" {
+			insertByNode = false
+		}
+		parcs.Insert(parc, insertByNode)
 	}
 }
 
@@ -503,7 +473,6 @@
 		ExternalCost:                   a.ExternalCost,
 		RawAllocationOnly:              a.RawAllocationOnly.Clone(),
 		ProportionalAssetResourceCosts: a.ProportionalAssetResourceCosts.Clone(),
-		LoadBalancers:                  a.LoadBalancers.Clone(),
 		SharedCostBreakdown:            a.SharedCostBreakdown.Clone(),
 	}
 }
@@ -1027,36 +996,9 @@
 	a.NetworkCostAdjustment += that.NetworkCostAdjustment
 	a.LoadBalancerCostAdjustment += that.LoadBalancerCostAdjustment
 
-	// Sum LoadBalancer Allocations
-	a.LoadBalancers = a.LoadBalancers.Add(that.LoadBalancers)
-
 	// Any data that is in a "raw allocation only" is not valid in any
 	// sort of cumulative Allocation (like one that is added).
 	a.RawAllocationOnly = nil
-}
-
-func (thisLbAllocs LbAllocations) Add(thatLbAllocs LbAllocations) LbAllocations {
-	// loop through both sets of LB allocations, building a new LBAllocations that has the summed set
-	mergedLbAllocs := thisLbAllocs.Clone()
-	if thatLbAllocs != nil {
-		if mergedLbAllocs == nil {
-			mergedLbAllocs = LbAllocations{}
-		}
-		for lbKey, thatlbAlloc := range thatLbAllocs {
-			thisLbAlloc, ok := mergedLbAllocs[lbKey]
-			if !ok {
-				thisLbAlloc = &LbAllocation{
-					Service: thatlbAlloc.Service,
-					Cost:    thatlbAlloc.Cost,
-				}
-				mergedLbAllocs[lbKey] = thisLbAlloc
-			} else {
-				thisLbAlloc.Cost += thatlbAlloc.Cost
-			}
-
-		}
-	}
-	return mergedLbAllocs
 }
 
 // AllocationSet stores a set of Allocations, each with a unique name, that share
@@ -1232,19 +1174,8 @@
 	// them to their respective sets, removing them from the set of allocations
 	// to aggregate.
 	for _, alloc := range as.Allocations {
-<<<<<<< HEAD
-		// if the user does not want any aggregated labels/annotations returned
-		// set the properties accordingly
+
 		alloc.Properties.AggregatedMetadata = options.IncludeAggregatedMetadata
-		// build a parallel set of allocations to only be used
-		// for computing PARCs
-		if options.IncludeProportionalAssetResourceCosts {
-			parcSet.Insert(alloc.Clone())
-		}
-=======
-
-		alloc.Properties.AggregatedMetadata = options.IncludeAggregatedMetadata
->>>>>>> 27d1fbd0
 		// External allocations get aggregated post-hoc (see step 6) and do
 		// not necessarily contain complete sets of properties, so they are
 		// moved to a separate AllocationSet.
@@ -1266,6 +1197,12 @@
 				idleSet.Insert(alloc)
 			} else {
 				aggSet.Insert(alloc)
+			}
+
+			// build a parallel set of allocations to only be used
+			// for computing PARCs
+			if options.IncludeProportionalAssetResourceCosts {
+				parcSet.Insert(alloc.Clone())
 			}
 
 			continue
@@ -1338,7 +1275,7 @@
 	// (2b) If proportional asset resource costs are to be included, compute them
 	// and add them to the allocations.
 	if options.IncludeProportionalAssetResourceCosts {
-		err := deriveProportionalAssetResourceCosts(options, as, shareSet, parcSet)
+		err := deriveProportionalAssetResourceCosts(options, as, shareSet)
 		if err != nil {
 			log.Debugf("AggregateBy: failed to derive proportional asset resource costs from idle coefficients: %s", err)
 			return fmt.Errorf("AggregateBy: failed to derive proportional asset resource costs from idle coefficients: %s", err)
@@ -1843,11 +1780,6 @@
 	return coeffs, nil
 }
 
-//  compute load balancer coefficients in a similar way?
-//  - loop through all the allocations, including unmounted
-//  - sum load balancer costs to get total back
-//  - divide each alloc by total to get percentage
-
 func computeIdleCoeffs(options *AllocationAggregationOptions, as *AllocationSet, shareSet *AllocationSet) (map[string]map[string]map[string]float64, map[string]map[string]float64, error) {
 	types := []string{"cpu", "gpu", "ram"}
 
@@ -1946,7 +1878,7 @@
 	return coeffs, totals, nil
 }
 
-func deriveProportionalAssetResourceCosts(options *AllocationAggregationOptions, as *AllocationSet, shareSet, parcsSet *AllocationSet) error {
+func deriveProportionalAssetResourceCosts(options *AllocationAggregationOptions, as *AllocationSet, shareSet *AllocationSet) error {
 
 	// Compute idle coefficients, then save them in AllocationAggregationOptions
 	// [idle_id][allocation name][resource] = [coeff]
@@ -1957,7 +1889,11 @@
 	totals := map[string]map[string]float64{}
 
 	// Record allocation values first, then normalize by totals to get percentages
-	for _, alloc := range parcsSet.Allocations {
+	for _, alloc := range as.Allocations {
+		if alloc.IsIdle() {
+			// Skip idle allocations in coefficient calculation
+			continue
+		}
 
 		idleId, err := alloc.getIdleId(options)
 		if err != nil {
@@ -1983,27 +1919,9 @@
 		coeffs[idleId][name]["gpu"] += alloc.GPUTotalCost()
 		coeffs[idleId][name]["ram"] += alloc.RAMTotalCost()
 
-		// idle IDs for load balancers are their services
-		for key := range alloc.LoadBalancers {
-			if _, ok := totals[key]; !ok {
-				totals[key] = map[string]float64{}
-			}
-
-			if _, ok := coeffs[key]; !ok {
-				coeffs[key] = map[string]map[string]float64{}
-			}
-			if _, ok := coeffs[key][name]; !ok {
-				coeffs[key][name] = map[string]float64{}
-			}
-
-			coeffs[key][name]["loadbalancer"] += alloc.LoadBalancerTotalCost()
-			totals[key]["loadbalancer"] += alloc.LoadBalancerTotalCost()
-		}
-
 		totals[idleId]["cpu"] += alloc.CPUTotalCost()
 		totals[idleId]["gpu"] += alloc.GPUTotalCost()
 		totals[idleId]["ram"] += alloc.RAMTotalCost()
-
 	}
 
 	// Do the same for shared allocations
@@ -2041,22 +1959,6 @@
 		totals[idleId]["cpu"] += alloc.CPUTotalCost()
 		totals[idleId]["gpu"] += alloc.GPUTotalCost()
 		totals[idleId]["ram"] += alloc.RAMTotalCost()
-
-		// idle IDs for load balancers are their services
-		for key := range alloc.LoadBalancers {
-			if _, ok := totals[key]; !ok {
-				totals[key] = map[string]float64{}
-			}
-
-			if _, ok := coeffs[key]; !ok {
-				coeffs[key] = map[string]map[string]float64{}
-			}
-			if _, ok := coeffs[key][name]; !ok {
-				coeffs[key][name] = map[string]float64{}
-			}
-			coeffs[key][name]["loadbalancer"] += alloc.LoadBalancerTotalCost()
-			totals[key]["loadbalancer"] += alloc.LoadBalancerTotalCost()
-		}
 	}
 
 	// after totals are computed, loop through and set parcs on allocations
@@ -2069,8 +1971,7 @@
 		alloc.ProportionalAssetResourceCosts = ProportionalAssetResourceCosts{}
 		alloc.ProportionalAssetResourceCosts.Insert(ProportionalAssetResourceCost{
 			Cluster:             alloc.Properties.Cluster,
-			Name:                alloc.Properties.Node,
-			Type:                "Node",
+			Node:                alloc.Properties.Node,
 			ProviderID:          alloc.Properties.ProviderID,
 			GPUTotalCost:        totals[idleId]["gpu"],
 			CPUTotalCost:        totals[idleId]["cpu"],
@@ -2079,20 +1980,6 @@
 			CPUProportionalCost: coeffs[idleId][alloc.Name]["cpu"],
 			RAMProportionalCost: coeffs[idleId][alloc.Name]["ram"],
 		}, options.IdleByNode)
-
-		// insert a separate PARC for the load balancer
-		if alloc.LoadBalancerCost != 0 {
-			for key, svc := range alloc.LoadBalancers {
-
-				alloc.ProportionalAssetResourceCosts.Insert(ProportionalAssetResourceCost{
-					Cluster:                      alloc.Properties.Cluster,
-					Name:                         svc.Service,
-					Type:                         "LoadBalancer",
-					LoadBalancerTotalCost:        totals[key]["loadbalancer"],
-					LoadBalancerProportionalCost: coeffs[key][alloc.Name]["loadbalancer"],
-				}, options.IdleByNode)
-			}
-		}
 	}
 
 	return nil
