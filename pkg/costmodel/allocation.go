--- conflicted
+++ resolved
@@ -17,19 +17,6 @@
 )
 
 const (
-<<<<<<< HEAD
-	queryFmtPods                  = `avg(kube_pod_container_status_running{}) by (pod, namespace, %s)[%s:%s]%s`
-	queryFmtRAMBytesAllocated     = `avg(avg_over_time(container_memory_allocation_bytes{container!="", container!="POD", node!=""}[%s]%s)) by (container, pod, namespace, node, %s)`
-	queryFmtRAMRequests           = `avg(avg_over_time(kube_pod_container_resource_requests_memory_bytes{container!="", container!="POD", node!=""}[%s]%s)) by (container, pod, namespace, node, %s)`
-	queryFmtRAMUsage              = `avg(avg_over_time(container_memory_working_set_bytes{container_name!="", container_name!="POD", instance!=""}[%s]%s)) by (container_name, pod_name, namespace, instance, %s)`
-	queryFmtCPUCoresAllocated     = `avg(avg_over_time(container_cpu_allocation{container!="", container!="POD", node!=""}[%s]%s)) by (container, pod, namespace, node, %s)`
-	queryFmtCPURequests           = `avg(avg_over_time(kube_pod_container_resource_requests_cpu_cores{container!="", container!="POD", node!=""}[%s]%s)) by (container, pod, namespace, node, %s)`
-	queryFmtCPUUsage              = `avg(rate(container_cpu_usage_seconds_total{container_name!="", container_name!="POD", instance!=""}[%s]%s)) by (container_name, pod_name, namespace, instance, %s)`
-	queryFmtGPUsRequested         = `avg(avg_over_time(kube_pod_container_resource_requests{resource="nvidia_com_gpu", container!="",container!="POD", node!=""}[%s]%s)) by (container, pod, namespace, node, %s)`
-	queryFmtNodeCostPerCPUHr      = `avg(avg_over_time(node_cpu_hourly_cost[%s]%s)) by (node, %s, instance_type)`
-	queryFmtNodeCostPerRAMGiBHr   = `avg(avg_over_time(node_ram_hourly_cost[%s]%s)) by (node, %s, instance_type)`
-	queryFmtNodeCostPerGPUHr      = `avg(avg_over_time(node_gpu_hourly_cost[%s]%s)) by (node, %s, instance_type)`
-=======
 	queryFmtPods              = `avg(kube_pod_container_status_running{}) by (pod, namespace, cluster_id)[%s:%s]%s`
 	queryFmtRAMBytesAllocated = `avg(avg_over_time(container_memory_allocation_bytes{container!="", container!="POD", node!=""}[%s]%s)) by (container, pod, namespace, node, cluster_id)`
 	queryFmtRAMRequests       = `avg(avg_over_time(kube_pod_container_resource_requests_memory_bytes{container!="", container!="POD", node!=""}[%s]%s)) by (container, pod, namespace, node, cluster_id)`
@@ -52,19 +39,18 @@
 	queryFmtNodeCostPerCPUHr      = `avg(avg_over_time(node_cpu_hourly_cost[%s]%s)) by (node, cluster_id, instance_type)`
 	queryFmtNodeCostPerRAMGiBHr   = `avg(avg_over_time(node_ram_hourly_cost[%s]%s)) by (node, cluster_id, instance_type)`
 	queryFmtNodeCostPerGPUHr      = `avg(avg_over_time(node_gpu_hourly_cost[%s]%s)) by (node, cluster_id, instance_type)`
->>>>>>> c2aecb29
 	queryFmtNodeIsSpot            = `avg_over_time(kubecost_node_is_spot[%s]%s)`
-	queryFmtPVCInfo               = `avg(kube_persistentvolumeclaim_info{volumename != ""}) by (persistentvolumeclaim, storageclass, volumename, namespace, %s)[%s:%s]%s`
-	queryFmtPVBytes               = `avg(avg_over_time(kube_persistentvolume_capacity_bytes[%s]%s)) by (persistentvolume, %s)`
-	queryFmtPodPVCAllocation      = `avg(avg_over_time(pod_pvc_allocation[%s]%s)) by (persistentvolume, persistentvolumeclaim, pod, namespace, %s)`
-	queryFmtPVCBytesRequested     = `avg(avg_over_time(kube_persistentvolumeclaim_resource_requests_storage_bytes{}[%s]%s)) by (persistentvolumeclaim, namespace, %s)`
-	queryFmtPVCostPerGiBHour      = `avg(avg_over_time(pv_hourly_cost[%s]%s)) by (volumename, %s)`
-	queryFmtNetZoneGiB            = `sum(increase(kubecost_pod_network_egress_bytes_total{internet="false", sameZone="false", sameRegion="true"}[%s]%s)) by (pod_name, namespace, %s) / 1024 / 1024 / 1024`
-	queryFmtNetZoneCostPerGiB     = `avg(avg_over_time(kubecost_network_zone_egress_cost{}[%s]%s)) by (%s)`
-	queryFmtNetRegionGiB          = `sum(increase(kubecost_pod_network_egress_bytes_total{internet="false", sameZone="false", sameRegion="false"}[%s]%s)) by (pod_name, namespace, %s) / 1024 / 1024 / 1024`
-	queryFmtNetRegionCostPerGiB   = `avg(avg_over_time(kubecost_network_region_egress_cost{}[%s]%s)) by (%s)`
-	queryFmtNetInternetGiB        = `sum(increase(kubecost_pod_network_egress_bytes_total{internet="true"}[%s]%s)) by (pod_name, namespace, %s) / 1024 / 1024 / 1024`
-	queryFmtNetInternetCostPerGiB = `avg(avg_over_time(kubecost_network_internet_egress_cost{}[%s]%s)) by (%s)`
+	queryFmtPVCInfo               = `avg(kube_persistentvolumeclaim_info{volumename != ""}) by (persistentvolumeclaim, storageclass, volumename, namespace, cluster_id)[%s:%s]%s`
+	queryFmtPVBytes               = `avg(avg_over_time(kube_persistentvolume_capacity_bytes[%s]%s)) by (persistentvolume, cluster_id)`
+	queryFmtPodPVCAllocation      = `avg(avg_over_time(pod_pvc_allocation[%s]%s)) by (persistentvolume, persistentvolumeclaim, pod, namespace, cluster_id)`
+	queryFmtPVCBytesRequested     = `avg(avg_over_time(kube_persistentvolumeclaim_resource_requests_storage_bytes{}[%s]%s)) by (persistentvolumeclaim, namespace, cluster_id)`
+	queryFmtPVCostPerGiBHour      = `avg(avg_over_time(pv_hourly_cost[%s]%s)) by (volumename, cluster_id)`
+	queryFmtNetZoneGiB            = `sum(increase(kubecost_pod_network_egress_bytes_total{internet="false", sameZone="false", sameRegion="true"}[%s]%s)) by (pod_name, namespace, cluster_id) / 1024 / 1024 / 1024`
+	queryFmtNetZoneCostPerGiB     = `avg(avg_over_time(kubecost_network_zone_egress_cost{}[%s]%s)) by (cluster_id)`
+	queryFmtNetRegionGiB          = `sum(increase(kubecost_pod_network_egress_bytes_total{internet="false", sameZone="false", sameRegion="false"}[%s]%s)) by (pod_name, namespace, cluster_id) / 1024 / 1024 / 1024`
+	queryFmtNetRegionCostPerGiB   = `avg(avg_over_time(kubecost_network_region_egress_cost{}[%s]%s)) by (cluster_id)`
+	queryFmtNetInternetGiB        = `sum(increase(kubecost_pod_network_egress_bytes_total{internet="true"}[%s]%s)) by (pod_name, namespace, cluster_id) / 1024 / 1024 / 1024`
+	queryFmtNetInternetCostPerGiB = `avg(avg_over_time(kubecost_network_internet_egress_cost{}[%s]%s)) by (cluster_id)`
 	queryFmtNamespaceLabels       = `avg_over_time(kube_namespace_labels[%s]%s)`
 	queryFmtNamespaceAnnotations  = `avg_over_time(kube_namespace_annotations[%s]%s)`
 	queryFmtPodLabels             = `avg_over_time(kube_pod_labels[%s]%s)`
@@ -72,10 +58,10 @@
 	queryFmtServiceLabels         = `avg_over_time(service_selector_labels[%s]%s)`
 	queryFmtDeploymentLabels      = `avg_over_time(deployment_match_labels[%s]%s)`
 	queryFmtStatefulSetLabels     = `avg_over_time(statefulSet_match_labels[%s]%s)`
-	queryFmtDaemonSetLabels       = `sum(avg_over_time(kube_pod_owner{owner_kind="DaemonSet"}[%s]%s)) by (pod, owner_name, namespace, %s)`
-	queryFmtJobLabels             = `sum(avg_over_time(kube_pod_owner{owner_kind="Job"}[%s]%s)) by (pod, owner_name, namespace ,%s)`
-	queryFmtLBCostPerHr           = `avg(avg_over_time(kubecost_load_balancer_cost[%s]%s)) by (namespace, service_name, %s)`
-	queryFmtLBActiveMins          = `count(kubecost_load_balancer_cost) by (namespace, service_name, %s)[%s:%s]%s`
+	queryFmtDaemonSetLabels       = `sum(avg_over_time(kube_pod_owner{owner_kind="DaemonSet"}[%s]%s)) by (pod, owner_name, namespace, cluster_id)`
+	queryFmtJobLabels             = `sum(avg_over_time(kube_pod_owner{owner_kind="Job"}[%s]%s)) by (pod, owner_name, namespace ,cluster_id)`
+	queryFmtLBCostPerHr           = `avg(avg_over_time(kubecost_load_balancer_cost[%s]%s)) by (namespace, service_name, cluster_id)`
+	queryFmtLBActiveMins          = `count(kubecost_load_balancer_cost) by (namespace, service_name, cluster_id)[%s:%s]%s`
 )
 
 // ComputeAllocation uses the CostModel instance to compute an AllocationSet
@@ -126,86 +112,76 @@
 
 	ctx := prom.NewContext(cm.PrometheusClient)
 
-	queryRAMBytesAllocated := fmt.Sprintf(queryFmtRAMBytesAllocated, durStr, offStr, env.GetPromClusterLabel())
+	queryRAMBytesAllocated := fmt.Sprintf(queryFmtRAMBytesAllocated, durStr, offStr)
 	resChRAMBytesAllocated := ctx.Query(queryRAMBytesAllocated)
 
-	queryRAMRequests := fmt.Sprintf(queryFmtRAMRequests, durStr, offStr, env.GetPromClusterLabel())
+	queryRAMRequests := fmt.Sprintf(queryFmtRAMRequests, durStr, offStr)
 	resChRAMRequests := ctx.Query(queryRAMRequests)
 
-<<<<<<< HEAD
-	queryRAMUsage := fmt.Sprintf(queryFmtRAMUsage, durStr, offStr, env.GetPromClusterLabel())
-	resChRAMUsage := ctx.Query(queryRAMUsage)
-=======
 	queryRAMUsageAvg := fmt.Sprintf(queryFmtRAMUsageAvg, durStr, offStr)
 	resChRAMUsageAvg := ctx.Query(queryRAMUsageAvg)
 
 	queryRAMUsageMax := fmt.Sprintf(queryFmtRAMUsageMax, durStr, offStr)
 	resChRAMUsageMax := ctx.Query(queryRAMUsageMax)
->>>>>>> c2aecb29
-
-	queryCPUCoresAllocated := fmt.Sprintf(queryFmtCPUCoresAllocated, durStr, offStr, env.GetPromClusterLabel())
+
+	queryCPUCoresAllocated := fmt.Sprintf(queryFmtCPUCoresAllocated, durStr, offStr)
 	resChCPUCoresAllocated := ctx.Query(queryCPUCoresAllocated)
 
-	queryCPURequests := fmt.Sprintf(queryFmtCPURequests, durStr, offStr, env.GetPromClusterLabel())
+	queryCPURequests := fmt.Sprintf(queryFmtCPURequests, durStr, offStr)
 	resChCPURequests := ctx.Query(queryCPURequests)
 
-<<<<<<< HEAD
-	queryCPUUsage := fmt.Sprintf(queryFmtCPUUsage, durStr, offStr, env.GetPromClusterLabel())
-	resChCPUUsage := ctx.Query(queryCPUUsage)
-=======
 	queryCPUUsageAvg := fmt.Sprintf(queryFmtCPUUsageAvg, durStr, offStr)
 	resChCPUUsageAvg := ctx.Query(queryCPUUsageAvg)
 
 	queryCPUUsageMax := fmt.Sprintf(queryFmtCPUUsageMax, durStr, offStr)
 	resChCPUUsageMax := ctx.Query(queryCPUUsageMax)
->>>>>>> c2aecb29
-
-	queryGPUsRequested := fmt.Sprintf(queryFmtGPUsRequested, durStr, offStr, env.GetPromClusterLabel())
+
+	queryGPUsRequested := fmt.Sprintf(queryFmtGPUsRequested, durStr, offStr)
 	resChGPUsRequested := ctx.Query(queryGPUsRequested)
 
-	queryNodeCostPerCPUHr := fmt.Sprintf(queryFmtNodeCostPerCPUHr, durStr, offStr, env.GetPromClusterLabel())
+	queryNodeCostPerCPUHr := fmt.Sprintf(queryFmtNodeCostPerCPUHr, durStr, offStr)
 	resChNodeCostPerCPUHr := ctx.Query(queryNodeCostPerCPUHr)
 
-	queryNodeCostPerRAMGiBHr := fmt.Sprintf(queryFmtNodeCostPerRAMGiBHr, durStr, offStr, env.GetPromClusterLabel())
+	queryNodeCostPerRAMGiBHr := fmt.Sprintf(queryFmtNodeCostPerRAMGiBHr, durStr, offStr)
 	resChNodeCostPerRAMGiBHr := ctx.Query(queryNodeCostPerRAMGiBHr)
 
-	queryNodeCostPerGPUHr := fmt.Sprintf(queryFmtNodeCostPerGPUHr, durStr, offStr, env.GetPromClusterLabel())
+	queryNodeCostPerGPUHr := fmt.Sprintf(queryFmtNodeCostPerGPUHr, durStr, offStr)
 	resChNodeCostPerGPUHr := ctx.Query(queryNodeCostPerGPUHr)
 
 	queryNodeIsSpot := fmt.Sprintf(queryFmtNodeIsSpot, durStr, offStr)
 	resChNodeIsSpot := ctx.Query(queryNodeIsSpot)
 
-	queryPVCInfo := fmt.Sprintf(queryFmtPVCInfo, env.GetPromClusterLabel(), durStr, resStr, offStr)
+	queryPVCInfo := fmt.Sprintf(queryFmtPVCInfo, durStr, resStr, offStr)
 	resChPVCInfo := ctx.Query(queryPVCInfo)
 
-	queryPVBytes := fmt.Sprintf(queryFmtPVBytes, durStr, offStr, env.GetPromClusterLabel())
+	queryPVBytes := fmt.Sprintf(queryFmtPVBytes, durStr, offStr)
 	resChPVBytes := ctx.Query(queryPVBytes)
 
-	queryPodPVCAllocation := fmt.Sprintf(queryFmtPodPVCAllocation, durStr, offStr, env.GetPromClusterLabel())
+	queryPodPVCAllocation := fmt.Sprintf(queryFmtPodPVCAllocation, durStr, offStr)
 	resChPodPVCAllocation := ctx.Query(queryPodPVCAllocation)
 
-	queryPVCBytesRequested := fmt.Sprintf(queryFmtPVCBytesRequested, durStr, offStr, env.GetPromClusterLabel())
+	queryPVCBytesRequested := fmt.Sprintf(queryFmtPVCBytesRequested, durStr, offStr)
 	resChPVCBytesRequested := ctx.Query(queryPVCBytesRequested)
 
-	queryPVCostPerGiBHour := fmt.Sprintf(queryFmtPVCostPerGiBHour, durStr, offStr, env.GetPromClusterLabel())
+	queryPVCostPerGiBHour := fmt.Sprintf(queryFmtPVCostPerGiBHour, durStr, offStr)
 	resChPVCostPerGiBHour := ctx.Query(queryPVCostPerGiBHour)
 
-	queryNetZoneGiB := fmt.Sprintf(queryFmtNetZoneGiB, durStr, offStr, env.GetPromClusterLabel())
+	queryNetZoneGiB := fmt.Sprintf(queryFmtNetZoneGiB, durStr, offStr)
 	resChNetZoneGiB := ctx.Query(queryNetZoneGiB)
 
-	queryNetZoneCostPerGiB := fmt.Sprintf(queryFmtNetZoneCostPerGiB, durStr, offStr, env.GetPromClusterLabel())
+	queryNetZoneCostPerGiB := fmt.Sprintf(queryFmtNetZoneCostPerGiB, durStr, offStr)
 	resChNetZoneCostPerGiB := ctx.Query(queryNetZoneCostPerGiB)
 
-	queryNetRegionGiB := fmt.Sprintf(queryFmtNetRegionGiB, durStr, offStr, env.GetPromClusterLabel())
+	queryNetRegionGiB := fmt.Sprintf(queryFmtNetRegionGiB, durStr, offStr)
 	resChNetRegionGiB := ctx.Query(queryNetRegionGiB)
 
-	queryNetRegionCostPerGiB := fmt.Sprintf(queryFmtNetRegionCostPerGiB, durStr, offStr, env.GetPromClusterLabel())
+	queryNetRegionCostPerGiB := fmt.Sprintf(queryFmtNetRegionCostPerGiB, durStr, offStr)
 	resChNetRegionCostPerGiB := ctx.Query(queryNetRegionCostPerGiB)
 
-	queryNetInternetGiB := fmt.Sprintf(queryFmtNetInternetGiB, durStr, offStr, env.GetPromClusterLabel())
+	queryNetInternetGiB := fmt.Sprintf(queryFmtNetInternetGiB, durStr, offStr)
 	resChNetInternetGiB := ctx.Query(queryNetInternetGiB)
 
-	queryNetInternetCostPerGiB := fmt.Sprintf(queryFmtNetInternetCostPerGiB, durStr, offStr, env.GetPromClusterLabel())
+	queryNetInternetCostPerGiB := fmt.Sprintf(queryFmtNetInternetCostPerGiB, durStr, offStr)
 	resChNetInternetCostPerGiB := ctx.Query(queryNetInternetCostPerGiB)
 
 	queryNamespaceLabels := fmt.Sprintf(queryFmtNamespaceLabels, durStr, offStr)
@@ -229,16 +205,16 @@
 	queryStatefulSetLabels := fmt.Sprintf(queryFmtStatefulSetLabels, durStr, offStr)
 	resChStatefulSetLabels := ctx.Query(queryStatefulSetLabels)
 
-	queryDaemonSetLabels := fmt.Sprintf(queryFmtDaemonSetLabels, durStr, offStr, env.GetPromClusterLabel())
+	queryDaemonSetLabels := fmt.Sprintf(queryFmtDaemonSetLabels, durStr, offStr)
 	resChDaemonSetLabels := ctx.Query(queryDaemonSetLabels)
 
-	queryJobLabels := fmt.Sprintf(queryFmtJobLabels, durStr, offStr, env.GetPromClusterLabel())
+	queryJobLabels := fmt.Sprintf(queryFmtJobLabels, durStr, offStr)
 	resChJobLabels := ctx.Query(queryJobLabels)
 
-	queryLBCostPerHr := fmt.Sprintf(queryFmtLBCostPerHr, durStr, offStr, env.GetPromClusterLabel())
+	queryLBCostPerHr := fmt.Sprintf(queryFmtLBCostPerHr, durStr, offStr)
 	resChLBCostPerHr := ctx.Query(queryLBCostPerHr)
 
-	queryLBActiveMins := fmt.Sprintf(queryFmtLBActiveMins, env.GetPromClusterLabel(), durStr, resStr, offStr)
+	queryLBActiveMins := fmt.Sprintf(queryFmtLBActiveMins, durStr, resStr, offStr)
 	resChLBActiveMins := ctx.Query(queryLBActiveMins)
 
 	resCPUCoresAllocated, _ := resChCPUCoresAllocated.Await()
@@ -470,7 +446,7 @@
 			}
 
 			// Submit and profile query
-			queryPods := fmt.Sprintf(queryFmtPods, env.GetPromClusterLabel(), durStr, resStr, offStr)
+			queryPods := fmt.Sprintf(queryFmtPods, durStr, resStr, offStr)
 			queryProfile := time.Now()
 			resPods, err = ctx.Query(queryPods).Await()
 			if err != nil {
@@ -499,7 +475,7 @@
 			continue
 		}
 
-		cluster, err := res.GetString(env.GetPromClusterLabel())
+		cluster, err := res.GetString("cluster_id")
 		if err != nil {
 			cluster = env.GetClusterID()
 		}
@@ -608,7 +584,7 @@
 
 func applyCPUCoresAllocated(podMap map[podKey]*Pod, resCPUCoresAllocated []*prom.QueryResult) {
 	for _, res := range resCPUCoresAllocated {
-		key, err := resultPodKey(res, env.GetPromClusterLabel(), "namespace", "pod")
+		key, err := resultPodKey(res, "cluster_id", "namespace", "pod")
 		if err != nil {
 			log.DedupedWarningf(10, "CostModel.ComputeAllocation: CPU allocation result missing field: %s", err)
 			continue
@@ -644,7 +620,7 @@
 
 func applyCPUCoresRequested(podMap map[podKey]*Pod, resCPUCoresRequested []*prom.QueryResult) {
 	for _, res := range resCPUCoresRequested {
-		key, err := resultPodKey(res, env.GetPromClusterLabel(), "namespace", "pod")
+		key, err := resultPodKey(res, "cluster_id", "namespace", "pod")
 		if err != nil {
 			log.DedupedWarningf(10, "CostModel.ComputeAllocation: CPU request result missing field: %s", err)
 			continue
@@ -682,15 +658,9 @@
 	}
 }
 
-<<<<<<< HEAD
-func applyCPUCoresUsed(podMap map[podKey]*Pod, resCPUCoresUsed []*prom.QueryResult) {
-	for _, res := range resCPUCoresUsed {
-		key, err := resultPodKey(res, env.GetPromClusterLabel(), "namespace", "pod_name")
-=======
 func applyCPUCoresUsedAvg(podMap map[podKey]*Pod, resCPUCoresUsedAvg []*prom.QueryResult) {
 	for _, res := range resCPUCoresUsedAvg {
 		key, err := resultPodKey(res, "cluster_id", "namespace", "pod_name")
->>>>>>> c2aecb29
 		if err != nil {
 			log.DedupedWarningf(10, "CostModel.ComputeAllocation: CPU usage avg result missing field: %s", err)
 			continue
@@ -750,7 +720,7 @@
 
 func applyRAMBytesAllocated(podMap map[podKey]*Pod, resRAMBytesAllocated []*prom.QueryResult) {
 	for _, res := range resRAMBytesAllocated {
-		key, err := resultPodKey(res, env.GetPromClusterLabel(), "namespace", "pod")
+		key, err := resultPodKey(res, "cluster_id", "namespace", "pod")
 		if err != nil {
 			log.DedupedWarningf(10, "CostModel.ComputeAllocation: RAM allocation result missing field: %s", err)
 			continue
@@ -786,7 +756,7 @@
 
 func applyRAMBytesRequested(podMap map[podKey]*Pod, resRAMBytesRequested []*prom.QueryResult) {
 	for _, res := range resRAMBytesRequested {
-		key, err := resultPodKey(res, env.GetPromClusterLabel(), "namespace", "pod")
+		key, err := resultPodKey(res, "cluster_id", "namespace", "pod")
 		if err != nil {
 			log.DedupedWarningf(10, "CostModel.ComputeAllocation: RAM request result missing field: %s", err)
 			continue
@@ -824,15 +794,9 @@
 	}
 }
 
-<<<<<<< HEAD
-func applyRAMBytesUsed(podMap map[podKey]*Pod, resRAMBytesUsed []*prom.QueryResult) {
-	for _, res := range resRAMBytesUsed {
-		key, err := resultPodKey(res, env.GetPromClusterLabel(), "namespace", "pod_name")
-=======
 func applyRAMBytesUsedAvg(podMap map[podKey]*Pod, resRAMBytesUsedAvg []*prom.QueryResult) {
 	for _, res := range resRAMBytesUsedAvg {
 		key, err := resultPodKey(res, "cluster_id", "namespace", "pod_name")
->>>>>>> c2aecb29
 		if err != nil {
 			log.DedupedWarningf(10, "CostModel.ComputeAllocation: RAM avg usage result missing field: %s", err)
 			continue
@@ -892,7 +856,7 @@
 
 func applyGPUsRequested(podMap map[podKey]*Pod, resGPUsRequested []*prom.QueryResult) {
 	for _, res := range resGPUsRequested {
-		key, err := resultPodKey(res, env.GetPromClusterLabel(), "namespace", "pod")
+		key, err := resultPodKey(res, "cluster_id", "namespace", "pod")
 		if err != nil {
 			log.DedupedWarningf(10, "CostModel.ComputeAllocation: GPU request result missing field: %s", err)
 			continue
@@ -922,7 +886,7 @@
 	costPerGiBByCluster := map[string]float64{}
 
 	for _, res := range resNetworkCostPerGiB {
-		cluster, err := res.GetString(env.GetPromClusterLabel())
+		cluster, err := res.GetString("cluster_id")
 		if err != nil {
 			cluster = env.GetClusterID()
 		}
@@ -931,7 +895,7 @@
 	}
 
 	for _, res := range resNetworkGiB {
-		podKey, err := resultPodKey(res, env.GetPromClusterLabel(), "namespace", "pod_name")
+		podKey, err := resultPodKey(res, "cluster_id", "namespace", "pod_name")
 		if err != nil {
 			log.DedupedWarningf(10, "CostModel.ComputeAllocation: Network allocation query result missing field: %s", err)
 			continue
@@ -954,7 +918,7 @@
 	namespaceLabels := map[namespaceKey]map[string]string{}
 
 	for _, res := range resNamespaceLabels {
-		nsKey, err := resultNamespaceKey(res, env.GetPromClusterLabel(), "namespace")
+		nsKey, err := resultNamespaceKey(res, "cluster_id", "namespace")
 		if err != nil {
 			continue
 		}
@@ -975,7 +939,7 @@
 	podLabels := map[podKey]map[string]string{}
 
 	for _, res := range resPodLabels {
-		podKey, err := resultPodKey(res, env.GetPromClusterLabel(), "namespace", "pod")
+		podKey, err := resultPodKey(res, "cluster_id", "namespace", "pod")
 		if err != nil {
 			continue
 		}
@@ -1017,7 +981,7 @@
 	podAnnotations := map[podKey]map[string]string{}
 
 	for _, res := range resPodAnnotations {
-		podKey, err := resultPodKey(res, env.GetPromClusterLabel(), "namespace", "pod")
+		podKey, err := resultPodKey(res, "cluster_id", "namespace", "pod")
 		if err != nil {
 			continue
 		}
@@ -1091,7 +1055,7 @@
 	serviceLabels := map[serviceKey]map[string]string{}
 
 	for _, res := range resServiceLabels {
-		serviceKey, err := resultServiceKey(res, env.GetPromClusterLabel(), "namespace", "service")
+		serviceKey, err := resultServiceKey(res, "cluster_id", "namespace", "service")
 		if err != nil {
 			continue
 		}
@@ -1124,7 +1088,7 @@
 	deploymentLabels := map[controllerKey]map[string]string{}
 
 	for _, res := range resDeploymentLabels {
-		controllerKey, err := resultDeploymentKey(res, env.GetPromClusterLabel(), "namespace", "deployment")
+		controllerKey, err := resultDeploymentKey(res, "cluster_id", "namespace", "deployment")
 		if err != nil {
 			continue
 		}
@@ -1157,7 +1121,7 @@
 	statefulSetLabels := map[controllerKey]map[string]string{}
 
 	for _, res := range resStatefulSetLabels {
-		controllerKey, err := resultStatefulSetKey(res, env.GetPromClusterLabel(), "namespace", "statefulSet")
+		controllerKey, err := resultStatefulSetKey(res, "cluster_id", "namespace", "statefulSet")
 		if err != nil {
 			continue
 		}
@@ -1219,7 +1183,7 @@
 	daemonSetLabels := map[podKey]controllerKey{}
 
 	for _, res := range resDaemonSetLabels {
-		controllerKey, err := resultDaemonSetKey(res, env.GetPromClusterLabel(), "namespace", "owner_name")
+		controllerKey, err := resultDaemonSetKey(res, "cluster_id", "namespace", "owner_name")
 		if err != nil {
 			continue
 		}
@@ -1241,7 +1205,7 @@
 	jobLabels := map[podKey]controllerKey{}
 
 	for _, res := range resJobLabels {
-		controllerKey, err := resultJobKey(res, env.GetPromClusterLabel(), "namespace", "owner_name")
+		controllerKey, err := resultJobKey(res, "cluster_id", "namespace", "owner_name")
 		if err != nil {
 			continue
 		}
@@ -1322,7 +1286,7 @@
 
 func applyNodeCostPerCPUHr(nodeMap map[nodeKey]*NodePricing, resNodeCostPerCPUHr []*prom.QueryResult) {
 	for _, res := range resNodeCostPerCPUHr {
-		cluster, err := res.GetString(env.GetPromClusterLabel())
+		cluster, err := res.GetString("cluster_id")
 		if err != nil {
 			cluster = env.GetClusterID()
 		}
@@ -1353,7 +1317,7 @@
 
 func applyNodeCostPerRAMGiBHr(nodeMap map[nodeKey]*NodePricing, resNodeCostPerRAMGiBHr []*prom.QueryResult) {
 	for _, res := range resNodeCostPerRAMGiBHr {
-		cluster, err := res.GetString(env.GetPromClusterLabel())
+		cluster, err := res.GetString("cluster_id")
 		if err != nil {
 			cluster = env.GetClusterID()
 		}
@@ -1384,7 +1348,7 @@
 
 func applyNodeCostPerGPUHr(nodeMap map[nodeKey]*NodePricing, resNodeCostPerGPUHr []*prom.QueryResult) {
 	for _, res := range resNodeCostPerGPUHr {
-		cluster, err := res.GetString(env.GetPromClusterLabel())
+		cluster, err := res.GetString("cluster_id")
 		if err != nil {
 			cluster = env.GetClusterID()
 		}
@@ -1415,7 +1379,7 @@
 
 func applyNodeSpot(nodeMap map[nodeKey]*NodePricing, resNodeIsSpot []*prom.QueryResult) {
 	for _, res := range resNodeIsSpot {
-		cluster, err := res.GetString(env.GetPromClusterLabel())
+		cluster, err := res.GetString("cluster_id")
 		if err != nil {
 			cluster = env.GetClusterID()
 		}
@@ -1469,7 +1433,7 @@
 
 func buildPVMap(pvMap map[pvKey]*PV, resPVCostPerGiBHour []*prom.QueryResult) {
 	for _, res := range resPVCostPerGiBHour {
-		cluster, err := res.GetString(env.GetPromClusterLabel())
+		cluster, err := res.GetString("cluster_id")
 		if err != nil {
 			cluster = env.GetClusterID()
 		}
@@ -1492,7 +1456,7 @@
 
 func applyPVBytes(pvMap map[pvKey]*PV, resPVBytes []*prom.QueryResult) {
 	for _, res := range resPVBytes {
-		key, err := resultPVKey(res, env.GetPromClusterLabel(), "persistentvolume")
+		key, err := resultPVKey(res, "cluster_id", "persistentvolume")
 		if err != nil {
 			log.Warningf("CostModel.ComputeAllocation: PV bytes query result missing field: %s", err)
 			continue
@@ -1509,7 +1473,7 @@
 
 func buildPVCMap(window kubecost.Window, pvcMap map[pvcKey]*PVC, pvMap map[pvKey]*PV, resPVCInfo []*prom.QueryResult) {
 	for _, res := range resPVCInfo {
-		cluster, err := res.GetString(env.GetPromClusterLabel())
+		cluster, err := res.GetString("cluster_id")
 		if err != nil {
 			cluster = env.GetClusterID()
 		}
@@ -1568,7 +1532,7 @@
 
 func applyPVCBytesRequested(pvcMap map[pvcKey]*PVC, resPVCBytesRequested []*prom.QueryResult) {
 	for _, res := range resPVCBytesRequested {
-		key, err := resultPVCKey(res, env.GetPromClusterLabel(), "namespace", "persistentvolumeclaim")
+		key, err := resultPVCKey(res, "cluster_id", "namespace", "persistentvolumeclaim")
 		if err != nil {
 			continue
 		}
@@ -1583,7 +1547,7 @@
 
 func buildPodPVCMap(podPVCMap map[podKey][]*PVC, pvMap map[pvKey]*PV, pvcMap map[pvcKey]*PVC, podMap map[podKey]*Pod, resPodPVCAllocation []*prom.QueryResult) {
 	for _, res := range resPodPVCAllocation {
-		cluster, err := res.GetString(env.GetPromClusterLabel())
+		cluster, err := res.GetString("cluster_id")
 		if err != nil {
 			cluster = env.GetClusterID()
 		}
@@ -1737,14 +1701,14 @@
 	lbMap := make(map[serviceKey]*LB)
 	lbHourlyCosts := make(map[serviceKey]float64)
 	for _, res := range resLBCost {
-		serviceKey, err := resultServiceKey(res, env.GetPromClusterLabel(), "namespace", "service_name")
+		serviceKey, err := resultServiceKey(res, "cluster_id", "namespace", "service_name")
 		if err != nil {
 			continue
 		}
 		lbHourlyCosts[serviceKey] = res.Values[0].Value
 	}
 	for _, res := range resLBActiveMins {
-		serviceKey, err := resultServiceKey(res, env.GetPromClusterLabel(), "namespace", "service_name")
+		serviceKey, err := resultServiceKey(res, "cluster_id", "namespace", "service_name")
 		if err != nil || len(res.Values) == 0 {
 			continue
 		}
