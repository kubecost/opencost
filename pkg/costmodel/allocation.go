package costmodel

import (
	"fmt"
	"time"

	"github.com/opencost/opencost/pkg/util/timeutil"

	"github.com/opencost/opencost/pkg/env"
	"github.com/opencost/opencost/pkg/kubecost"
	"github.com/opencost/opencost/pkg/log"
	"github.com/opencost/opencost/pkg/prom"
)

const (
<<<<<<< HEAD
	queryFmtPods                     = `avg(kube_pod_container_status_running{%s}) by (pod, namespace, %s)[%s:%s]`
	queryFmtPodsUID                  = `avg(kube_pod_container_status_running{%s}) by (pod, namespace, uid, %s)[%s:%s]`
	queryFmtRAMBytesAllocated        = `avg(avg_over_time(container_memory_allocation_bytes{container!="", container!="POD", node!="", %s}[%s])) by (container, pod, namespace, node, %s, provider_id)`
	queryFmtRAMRequests              = `avg(avg_over_time(kube_pod_container_resource_requests{resource="memory", unit="byte", container!="", container!="POD", node!="", %s}[%s])) by (container, pod, namespace, node, %s)`
	queryFmtRAMUsageAvg              = `avg(avg_over_time(container_memory_working_set_bytes{container!="", container_name!="POD", container!="POD", %s}[%s])) by (container_name, container, pod_name, pod, namespace, instance, %s)`
	queryFmtRAMUsageMax              = `max(max_over_time(container_memory_working_set_bytes{container!="", container_name!="POD", container!="POD", %s}[%s])) by (container_name, container, pod_name, pod, namespace, instance, %s)`
	queryFmtCPUCoresAllocated        = `avg(avg_over_time(container_cpu_allocation{container!="", container!="POD", node!="", %s}[%s])) by (container, pod, namespace, node, %s)`
	queryFmtCPURequests              = `avg(avg_over_time(kube_pod_container_resource_requests{resource="cpu", unit="core", container!="", container!="POD", node!="", %s}[%s])) by (container, pod, namespace, node, %s)`
	queryFmtCPUUsageAvg              = `avg(rate(container_cpu_usage_seconds_total{container!="", container_name!="POD", container!="POD", %s}[%s])) by (container_name, container, pod_name, pod, namespace, instance, %s)`
	queryFmtCPUUsageMax              = `max(rate(container_cpu_usage_seconds_total{container!="", container_name!="POD", container!="POD", %s}[%s])) by (container_name, container, pod_name, pod, namespace, instance, %s)`
	queryFmtGPUsRequested            = `avg(avg_over_time(kube_pod_container_resource_requests{resource="nvidia_com_gpu", container!="",container!="POD", node!="", %s}[%s])) by (container, pod, namespace, node, %s)`
	queryFmtGPUsAllocated            = `avg(avg_over_time(container_gpu_allocation{container!="", container!="POD", node!="", %s}[%s])) by (container, pod, namespace, node, %s)`
	queryFmtNodeCostPerCPUHr         = `avg(avg_over_time(node_cpu_hourly_cost{%s}[%s])) by (node, %s, instance_type, provider_id)`
	queryFmtNodeCostPerRAMGiBHr      = `avg(avg_over_time(node_ram_hourly_cost{%s}[%s])) by (node, %s, instance_type, provider_id)`
	queryFmtNodeCostPerGPUHr         = `avg(avg_over_time(node_gpu_hourly_cost{%s}[%s])) by (node, %s, instance_type, provider_id)`
	queryFmtNodeIsSpot               = `avg_over_time(kubecost_node_is_spot{%s}[%s])`
	queryFmtPVCInfo                  = `avg(kube_persistentvolumeclaim_info{volumename != "", %s}) by (persistentvolumeclaim, storageclass, volumename, namespace, %s)[%s:%s]`
	queryFmtPodPVCAllocation         = `avg(avg_over_time(pod_pvc_allocation{%s}[%s])) by (persistentvolume, persistentvolumeclaim, pod, namespace, %s)`
	queryFmtPVCBytesRequested        = `avg(avg_over_time(kube_persistentvolumeclaim_resource_requests_storage_bytes{%s}[%s])) by (persistentvolumeclaim, namespace, %s)`
	queryFmtPVActiveMins             = `count(kube_persistentvolume_capacity_bytes{%s}) by (persistentvolume, %s)[%s:%s]`
	queryFmtPVBytes                  = `avg(avg_over_time(kube_persistentvolume_capacity_bytes{%s}[%s])) by (persistentvolume, %s)`
	queryFmtPVCostPerGiBHour         = `avg(avg_over_time(pv_hourly_cost{%s}[%s])) by (volumename, %s)`
	queryFmtNetZoneGiB               = `sum(increase(kubecost_pod_network_egress_bytes_total{internet="false", sameZone="false", sameRegion="true", %s}[%s])) by (pod_name, namespace, %s) / 1024 / 1024 / 1024`
	queryFmtNetZoneCostPerGiB        = `avg(avg_over_time(kubecost_network_zone_egress_cost{%s}[%s])) by (%s)`
	queryFmtNetRegionGiB             = `sum(increase(kubecost_pod_network_egress_bytes_total{internet="false", sameZone="false", sameRegion="false", %s}[%s])) by (pod_name, namespace, %s) / 1024 / 1024 / 1024`
	queryFmtNetRegionCostPerGiB      = `avg(avg_over_time(kubecost_network_region_egress_cost{%s}[%s])) by (%s)`
	queryFmtNetInternetGiB           = `sum(increase(kubecost_pod_network_egress_bytes_total{internet="true", %s}[%s])) by (pod_name, namespace, %s) / 1024 / 1024 / 1024`
	queryFmtNetInternetCostPerGiB    = `avg(avg_over_time(kubecost_network_internet_egress_cost{%s}[%s])) by (%s)`
	queryFmtNetReceiveBytes          = `sum(increase(container_network_receive_bytes_total{pod!="", %s}[%s])) by (pod_name, pod, namespace, %s)`
	queryFmtNetTransferBytes         = `sum(increase(container_network_transmit_bytes_total{pod!="", %s}[%s])) by (pod_name, pod, namespace, %s)`
	queryFmtNodeLabels               = `avg_over_time(kube_node_labels{%s}[%s])`
	queryFmtNamespaceLabels          = `avg_over_time(kube_namespace_labels{%s}[%s])`
	queryFmtNamespaceAnnotations     = `avg_over_time(kube_namespace_annotations{%s}[%s])`
	queryFmtPodLabels                = `avg_over_time(kube_pod_labels{%s}[%s])`
	queryFmtPodAnnotations           = `avg_over_time(kube_pod_annotations{%s}[%s])`
	queryFmtServiceLabels            = `avg_over_time(service_selector_labels{%s}[%s])`
	queryFmtDeploymentLabels         = `avg_over_time(deployment_match_labels{%s}[%s])`
	queryFmtStatefulSetLabels        = `avg_over_time(statefulSet_match_labels{%s}[%s])`
	queryFmtDaemonSetLabels          = `sum(avg_over_time(kube_pod_owner{owner_kind="DaemonSet", %s}[%s])) by (pod, owner_name, namespace, %s)`
	queryFmtJobLabels                = `sum(avg_over_time(kube_pod_owner{owner_kind="Job", %s}[%s])) by (pod, owner_name, namespace ,%s)`
	queryFmtPodsWithReplicaSetOwner  = `sum(avg_over_time(kube_pod_owner{owner_kind="ReplicaSet", %s}[%s])) by (pod, owner_name, namespace ,%s)`
	queryFmtReplicaSetsWithoutOwners = `avg(avg_over_time(kube_replicaset_owner{owner_kind="<none>", owner_name="<none>", %s}[%s])) by (replicaset, namespace, %s)`
	queryFmtLBCostPerHr              = `avg(avg_over_time(kubecost_load_balancer_cost{%s}[%s])) by (namespace, service_name, %s)`
	queryFmtLBActiveMins             = `count(kubecost_load_balancer_cost{%s}) by (namespace, service_name, %s)[%s:%s]`
=======
	queryFmtPods                        = `avg(kube_pod_container_status_running{}) by (pod, namespace, %s)[%s:%s]`
	queryFmtPodsUID                     = `avg(kube_pod_container_status_running{}) by (pod, namespace, uid, %s)[%s:%s]`
	queryFmtRAMBytesAllocated           = `avg(avg_over_time(container_memory_allocation_bytes{container!="", container!="POD", node!=""}[%s])) by (container, pod, namespace, node, %s, provider_id)`
	queryFmtRAMRequests                 = `avg(avg_over_time(kube_pod_container_resource_requests{resource="memory", unit="byte", container!="", container!="POD", node!=""}[%s])) by (container, pod, namespace, node, %s)`
	queryFmtRAMUsageAvg                 = `avg(avg_over_time(container_memory_working_set_bytes{container!="", container_name!="POD", container!="POD"}[%s])) by (container_name, container, pod_name, pod, namespace, instance, %s)`
	queryFmtRAMUsageMax                 = `max(max_over_time(container_memory_working_set_bytes{container!="", container_name!="POD", container!="POD"}[%s])) by (container_name, container, pod_name, pod, namespace, instance, %s)`
	queryFmtCPUCoresAllocated           = `avg(avg_over_time(container_cpu_allocation{container!="", container!="POD", node!=""}[%s])) by (container, pod, namespace, node, %s)`
	queryFmtCPURequests                 = `avg(avg_over_time(kube_pod_container_resource_requests{resource="cpu", unit="core", container!="", container!="POD", node!=""}[%s])) by (container, pod, namespace, node, %s)`
	queryFmtCPUUsageAvg                 = `avg(rate(container_cpu_usage_seconds_total{container!="", container_name!="POD", container!="POD"}[%s])) by (container_name, container, pod_name, pod, namespace, instance, %s)`
	queryFmtGPUsRequested               = `avg(avg_over_time(kube_pod_container_resource_requests{resource="nvidia_com_gpu", container!="",container!="POD", node!=""}[%s])) by (container, pod, namespace, node, %s)`
	queryFmtGPUsAllocated               = `avg(avg_over_time(container_gpu_allocation{container!="", container!="POD", node!=""}[%s])) by (container, pod, namespace, node, %s)`
	queryFmtNodeCostPerCPUHr            = `avg(avg_over_time(node_cpu_hourly_cost[%s])) by (node, %s, instance_type, provider_id)`
	queryFmtNodeCostPerRAMGiBHr         = `avg(avg_over_time(node_ram_hourly_cost[%s])) by (node, %s, instance_type, provider_id)`
	queryFmtNodeCostPerGPUHr            = `avg(avg_over_time(node_gpu_hourly_cost[%s])) by (node, %s, instance_type, provider_id)`
	queryFmtNodeIsSpot                  = `avg_over_time(kubecost_node_is_spot[%s])`
	queryFmtPVCInfo                     = `avg(kube_persistentvolumeclaim_info{volumename != ""}) by (persistentvolumeclaim, storageclass, volumename, namespace, %s)[%s:%s]`
	queryFmtPodPVCAllocation            = `avg(avg_over_time(pod_pvc_allocation[%s])) by (persistentvolume, persistentvolumeclaim, pod, namespace, %s)`
	queryFmtPVCBytesRequested           = `avg(avg_over_time(kube_persistentvolumeclaim_resource_requests_storage_bytes{}[%s])) by (persistentvolumeclaim, namespace, %s)`
	queryFmtPVActiveMins                = `count(kube_persistentvolume_capacity_bytes) by (persistentvolume, %s)[%s:%s]`
	queryFmtPVBytes                     = `avg(avg_over_time(kube_persistentvolume_capacity_bytes[%s])) by (persistentvolume, %s)`
	queryFmtPVCostPerGiBHour            = `avg(avg_over_time(pv_hourly_cost[%s])) by (volumename, %s)`
	queryFmtNetZoneGiB                  = `sum(increase(kubecost_pod_network_egress_bytes_total{internet="false", sameZone="false", sameRegion="true"}[%s])) by (pod_name, namespace, %s) / 1024 / 1024 / 1024`
	queryFmtNetZoneCostPerGiB           = `avg(avg_over_time(kubecost_network_zone_egress_cost{}[%s])) by (%s)`
	queryFmtNetRegionGiB                = `sum(increase(kubecost_pod_network_egress_bytes_total{internet="false", sameZone="false", sameRegion="false"}[%s])) by (pod_name, namespace, %s) / 1024 / 1024 / 1024`
	queryFmtNetRegionCostPerGiB         = `avg(avg_over_time(kubecost_network_region_egress_cost{}[%s])) by (%s)`
	queryFmtNetInternetGiB              = `sum(increase(kubecost_pod_network_egress_bytes_total{internet="true"}[%s])) by (pod_name, namespace, %s) / 1024 / 1024 / 1024`
	queryFmtNetInternetCostPerGiB       = `avg(avg_over_time(kubecost_network_internet_egress_cost{}[%s])) by (%s)`
	queryFmtNetReceiveBytes             = `sum(increase(container_network_receive_bytes_total{pod!=""}[%s])) by (pod_name, pod, namespace, %s)`
	queryFmtNetTransferBytes            = `sum(increase(container_network_transmit_bytes_total{pod!=""}[%s])) by (pod_name, pod, namespace, %s)`
	queryFmtNodeLabels                  = `avg_over_time(kube_node_labels[%s])`
	queryFmtNamespaceLabels             = `avg_over_time(kube_namespace_labels[%s])`
	queryFmtNamespaceAnnotations        = `avg_over_time(kube_namespace_annotations[%s])`
	queryFmtPodLabels                   = `avg_over_time(kube_pod_labels[%s])`
	queryFmtPodAnnotations              = `avg_over_time(kube_pod_annotations[%s])`
	queryFmtServiceLabels               = `avg_over_time(service_selector_labels[%s])`
	queryFmtDeploymentLabels            = `avg_over_time(deployment_match_labels[%s])`
	queryFmtStatefulSetLabels           = `avg_over_time(statefulSet_match_labels[%s])`
	queryFmtDaemonSetLabels             = `sum(avg_over_time(kube_pod_owner{owner_kind="DaemonSet"}[%s])) by (pod, owner_name, namespace, %s)`
	queryFmtJobLabels                   = `sum(avg_over_time(kube_pod_owner{owner_kind="Job"}[%s])) by (pod, owner_name, namespace ,%s)`
	queryFmtPodsWithReplicaSetOwner     = `sum(avg_over_time(kube_pod_owner{owner_kind="ReplicaSet"}[%s])) by (pod, owner_name, namespace ,%s)`
	queryFmtReplicaSetsWithoutOwners    = `avg(avg_over_time(kube_replicaset_owner{owner_kind="<none>", owner_name="<none>"}[%s])) by (replicaset, namespace, %s)`
	queryFmtReplicaSetsWithRolloutOwner = `avg(avg_over_time(kube_replicaset_owner{owner_kind="Rollout"}[%s])) by (replicaset, namespace, owner_kind, owner_name, %s)`
	queryFmtLBCostPerHr                 = `avg(avg_over_time(kubecost_load_balancer_cost[%s])) by (namespace, service_name, %s)`
	queryFmtLBActiveMins                = `count(kubecost_load_balancer_cost) by (namespace, service_name, %s)[%s:%s]`
	queryFmtOldestSample                = `min_over_time(timestamp(group(node_cpu_hourly_cost))[%s:%s])`
	queryFmtNewestSample                = `max_over_time(timestamp(group(node_cpu_hourly_cost))[%s:%s])`

	// Because we use container_cpu_usage_seconds_total to calculate CPU usage
	// at any given "instant" of time, we need to use an irate or rate. To then
	// calculate a max (or any aggregation) we have to perform an aggregation
	// query on top of an instant-by-instant maximum. Prometheus supports this
	// type of query with a "subquery" [1], however it is reportedly expensive
	// to make such a query. By default, Kubecost's Prometheus config includes
	// a recording rule that keeps track of the instant-by-instant irate for CPU
	// usage. The metric in this query is created by that recording rule.
	//
	// [1] https://prometheus.io/blog/2019/01/28/subquery-support/
	//
	// If changing the name of the recording rule, make sure to update the
	// corresponding diagnostic query to avoid confusion.
	queryFmtCPUUsageMaxRecordingRule = `max(max_over_time(kubecost_container_cpu_usage_irate{}[%s])) by (container_name, container, pod_name, pod, namespace, instance, %s)`
	// This is the subquery equivalent of the above recording rule query. It is
	// more expensive, but does not require the recording rule. It should be
	// used as a fallback query if the recording rule data does not exist.
	//
	// The parameter after the colon [:<thisone>] in the subquery affects the
	// resolution of the subquery.
	// The parameter after the metric ...{}[<thisone>] should be set to 2x
	// the resolution, to make sure the irate always has two points to query
	// in case the Prom scrape duration has been reduced to be equal to the
	// ETL resolution.
	queryFmtCPUUsageMaxSubquery = `max(max_over_time(irate(container_cpu_usage_seconds_total{container_name!="POD", container_name!=""}[%s])[%s:%s])) by (container_name, container, pod_name, pod, namespace, instance, %s)`
>>>>>>> 46a5f57d
)

// Constants for Network Cost Subtype
const (
	networkCrossZoneCost   = "NetworkCrossZoneCost"
	networkCrossRegionCost = "NetworkCrossRegionCost"
	networkInternetCost    = "NetworkInternetCost"
)

// CanCompute should return true if CostModel can act as a valid source for the
// given time range. In the case of CostModel we want to attempt to compute as
// long as the range starts in the past. If the CostModel ends up not having
// data to match, that's okay, and should be communicated with an error
// response from ComputeAllocation.
func (cm *CostModel) CanCompute(start, end time.Time) bool {
	return start.Before(time.Now())
}

// Name returns the name of the Source
func (cm *CostModel) Name() string {
	return "CostModel"
}

// ComputeAllocation uses the CostModel instance to compute an AllocationSet
// for the window defined by the given start and end times. The Allocations
// returned are unaggregated (i.e. down to the container level).
func (cm *CostModel) ComputeAllocation(start, end time.Time, resolution time.Duration) (*kubecost.AllocationSet, error) {

	// If the duration is short enough, compute the AllocationSet directly
	if end.Sub(start) <= cm.MaxPrometheusQueryDuration {
		return cm.computeAllocation(start, end, resolution)
	}

	// If the duration exceeds the configured MaxPrometheusQueryDuration, then
	// query for maximum-sized AllocationSets, collect them, and accumulate.

	// s and e track the coverage of the entire given window over multiple
	// internal queries.
	s, e := start, start

	// Collect AllocationSets in a range, then accumulate
	// TODO optimize by collecting consecutive AllocationSets, accumulating as we go
	asr := kubecost.NewAllocationSetRange()

	for e.Before(end) {
		// By default, query for the full remaining duration. But do not let
		// any individual query duration exceed the configured max Prometheus
		// query duration.
		duration := end.Sub(e)
		if duration > cm.MaxPrometheusQueryDuration {
			duration = cm.MaxPrometheusQueryDuration
		}

		// Set start and end parameters (s, e) for next individual computation.
		e = s.Add(duration)

		// Compute the individual AllocationSet for just (s, e)
		as, err := cm.computeAllocation(s, e, resolution)
		if err != nil {
			return kubecost.NewAllocationSet(start, end), fmt.Errorf("error computing allocation for %s: %s", kubecost.NewClosedWindow(s, e), err)
		}

		// Append to the range
		asr.Append(as)

		// Set s equal to e to set up the next query, if one exists.
		s = e
	}

	// Populate annotations, labels, and services on each Allocation. This is
	// necessary because Properties.Intersection does not propagate any values
	// stored in maps or slices for performance reasons. In this case, however,
	// it is both acceptable and necessary to do so.
	allocationAnnotations := map[string]map[string]string{}
	allocationLabels := map[string]map[string]string{}
	allocationServices := map[string]map[string]bool{}

	// Also record errors and warnings, then append them to the results later.
	errors := []string{}
	warnings := []string{}

	for _, as := range asr.Allocations {
		for k, a := range as.Allocations {
			if len(a.Properties.Annotations) > 0 {
				if _, ok := allocationAnnotations[k]; !ok {
					allocationAnnotations[k] = map[string]string{}
				}
				for name, val := range a.Properties.Annotations {
					allocationAnnotations[k][name] = val
				}
			}

			if len(a.Properties.Labels) > 0 {
				if _, ok := allocationLabels[k]; !ok {
					allocationLabels[k] = map[string]string{}
				}
				for name, val := range a.Properties.Labels {
					allocationLabels[k][name] = val
				}
			}

			if len(a.Properties.Services) > 0 {
				if _, ok := allocationServices[k]; !ok {
					allocationServices[k] = map[string]bool{}
				}
				for _, val := range a.Properties.Services {
					allocationServices[k][val] = true
				}
			}
		}

		errors = append(errors, as.Errors...)
		warnings = append(warnings, as.Warnings...)
	}

	// Accumulate to yield the result AllocationSet. After this step, we will
	// be nearly complete, but without the raw allocation data, which must be
	// recomputed.
	resultASR, err := asr.Accumulate(kubecost.AccumulateOptionAll)
	if err != nil {
		return kubecost.NewAllocationSet(start, end), fmt.Errorf("error accumulating data for %s: %s", kubecost.NewClosedWindow(s, e), err)
	}
	if resultASR != nil && len(resultASR.Allocations) == 0 {
		return kubecost.NewAllocationSet(start, end), nil
	}
	if length := len(resultASR.Allocations); length != 1 {
		return kubecost.NewAllocationSet(start, end), fmt.Errorf("expected 1 accumulated allocation set, found %d sets", length)
	}
	result := resultASR.Allocations[0]

	// Apply the annotations, labels, and services to the post-accumulation
	// results. (See above for why this is necessary.)
	for k, a := range result.Allocations {
		if annotations, ok := allocationAnnotations[k]; ok {
			a.Properties.Annotations = annotations
		}

		if labels, ok := allocationLabels[k]; ok {
			a.Properties.Labels = labels
		}

		if services, ok := allocationServices[k]; ok {
			a.Properties.Services = []string{}
			for s := range services {
				a.Properties.Services = append(a.Properties.Services, s)
			}
		}

		// Expand the Window of all Allocations within the AllocationSet
		// to match the Window of the AllocationSet, which gets expanded
		// at the end of this function.
		a.Window = a.Window.ExpandStart(start).ExpandEnd(end)
	}

	// Maintain RAM and CPU max usage values by iterating over the range,
	// computing maximums on a rolling basis, and setting on the result set.
	for _, as := range asr.Allocations {
		for key, alloc := range as.Allocations {
			resultAlloc := result.Get(key)
			if resultAlloc == nil {
				continue
			}

			if resultAlloc.RawAllocationOnly == nil {
				resultAlloc.RawAllocationOnly = &kubecost.RawAllocationOnlyData{}
			}

			if alloc.RawAllocationOnly == nil {
				// This will happen inevitably for unmounted disks, but should
				// ideally not happen for any allocation with CPU and RAM data.
				if !alloc.IsUnmounted() {
					log.DedupedWarningf(10, "ComputeAllocation: raw allocation data missing for %s", key)
				}
				continue
			}

			if alloc.RawAllocationOnly.CPUCoreUsageMax > resultAlloc.RawAllocationOnly.CPUCoreUsageMax {
				resultAlloc.RawAllocationOnly.CPUCoreUsageMax = alloc.RawAllocationOnly.CPUCoreUsageMax
			}

			if alloc.RawAllocationOnly.RAMBytesUsageMax > resultAlloc.RawAllocationOnly.RAMBytesUsageMax {
				resultAlloc.RawAllocationOnly.RAMBytesUsageMax = alloc.RawAllocationOnly.RAMBytesUsageMax
			}
		}
	}

	// Expand the window to match the queried time range.
	result.Window = result.Window.ExpandStart(start).ExpandEnd(end)

	// Append errors and warnings
	result.Errors = errors
	result.Warnings = warnings

	return result, nil
}

// DateRange checks the data (up to 90 days in the past), and returns the oldest and newest sample timestamp from opencost scraping metric
// it supposed to be a good indicator of available allocation data
func (cm *CostModel) DateRange() (time.Time, time.Time, error) {
	ctx := prom.NewNamedContext(cm.PrometheusClient, prom.AllocationContextName)

	resOldest, _, err := ctx.QuerySync(fmt.Sprintf(queryFmtOldestSample, "90d", "1h"))
	if err != nil {
		return time.Time{}, time.Time{}, fmt.Errorf("querying oldest sample: %w", err)
	}
	if len(resOldest) == 0 || len(resOldest[0].Values) == 0 {
		return time.Time{}, time.Time{}, fmt.Errorf("querying oldest sample: no results")
	}
	oldest := time.Unix(int64(resOldest[0].Values[0].Value), 0)

	resNewest, _, err := ctx.QuerySync(fmt.Sprintf(queryFmtNewestSample, "90d", "1h"))
	if err != nil {
		return time.Time{}, time.Time{}, fmt.Errorf("querying newest sample: %w", err)
	}
	if len(resNewest) == 0 || len(resNewest[0].Values) == 0 {
		return time.Time{}, time.Time{}, fmt.Errorf("querying newest sample: no results")
	}
	newest := time.Unix(int64(resNewest[0].Values[0].Value), 0)

	return oldest, newest, nil
}

func (cm *CostModel) computeAllocation(start, end time.Time, resolution time.Duration) (*kubecost.AllocationSet, error) {
	// 1. Build out Pod map from resolution-tuned, batched Pod start/end query
	// 2. Run and apply the results of the remaining queries to
	// 3. Build out AllocationSet from completed Pod map

	// Create a window spanning the requested query
	window := kubecost.NewWindow(&start, &end)

	// Create an empty AllocationSet. For safety, in the case of an error, we
	// should prefer to return this empty set with the error. (In the case of
	// no error, of course we populate the set and return it.)
	allocSet := kubecost.NewAllocationSet(start, end)

	// (1) Build out Pod map

	// Build out a map of Allocations as a mapping from pod-to-container-to-
	// underlying-Allocation instance, starting with (start, end) so that we
	// begin with minutes, from which we compute resource allocation and cost
	// totals from measured rate data.
	podMap := map[podKey]*pod{}

	// clusterStarts and clusterEnds record the earliest start and latest end
	// times, respectively, on a cluster-basis. These are used for unmounted
	// PVs and other "virtual" Allocations so that minutes are maximally
	// accurate during start-up or spin-down of a cluster
	clusterStart := map[string]time.Time{}
	clusterEnd := map[string]time.Time{}

	// If ingesting pod UID, we query kube_pod_container_status_running avg
	// by uid as well as the default values, and all podKeys/pods have their
	// names changed to "<pod_name> <pod_uid>". Because other metrics need
	// to generate keys to match pods but don't have UIDs, podUIDKeyMap
	// stores values of format:

	// default podKey : []{edited podkey 1, edited podkey 2}

	// This is because ingesting UID allows us to catch uncontrolled pods
	// with the same names. However, this will lead to a many-to-one metric
	// to podKey relation, so this map allows us to map the metric's
	// "<pod_name>" key to the edited "<pod_name> <pod_uid>" keys in podMap.
	ingestPodUID := env.IsIngestingPodUID()
	podUIDKeyMap := make(map[podKey][]podKey)

	if ingestPodUID {
		log.Debugf("CostModel.ComputeAllocation: ingesting UID data from KSM metrics...")
	}

	// TODO:CLEANUP remove "max batch" idea and clusterStart/End
	err := cm.buildPodMap(window, resolution, env.GetETLMaxPrometheusQueryDuration(), podMap, clusterStart, clusterEnd, ingestPodUID, podUIDKeyMap)
	if err != nil {
		log.Errorf("CostModel.ComputeAllocation: failed to build pod map: %s", err.Error())
	}
	// (2) Run and apply remaining queries

	// Query for the duration between start and end
	durStr := timeutil.DurationString(end.Sub(start))
	if durStr == "" {
		return allocSet, fmt.Errorf("illegal duration value for %s", kubecost.NewClosedWindow(start, end))
	}

	// Convert resolution duration to a query-ready string
	resStr := timeutil.DurationString(resolution)

	ctx := prom.NewNamedContext(cm.PrometheusClient, prom.AllocationContextName)

	queryRAMBytesAllocated := fmt.Sprintf(queryFmtRAMBytesAllocated, env.GetPromFilterLabel(), durStr, env.GetPromClusterLabel())
	resChRAMBytesAllocated := ctx.QueryAtTime(queryRAMBytesAllocated, end)

	queryRAMRequests := fmt.Sprintf(queryFmtRAMRequests, env.GetPromFilterLabel(), durStr, env.GetPromClusterLabel())
	resChRAMRequests := ctx.QueryAtTime(queryRAMRequests, end)

	queryRAMUsageAvg := fmt.Sprintf(queryFmtRAMUsageAvg, env.GetPromFilterLabel(), durStr, env.GetPromClusterLabel())
	resChRAMUsageAvg := ctx.QueryAtTime(queryRAMUsageAvg, end)

	queryRAMUsageMax := fmt.Sprintf(queryFmtRAMUsageMax, env.GetPromFilterLabel(), durStr, env.GetPromClusterLabel())
	resChRAMUsageMax := ctx.QueryAtTime(queryRAMUsageMax, end)

	queryCPUCoresAllocated := fmt.Sprintf(queryFmtCPUCoresAllocated, env.GetPromFilterLabel(), durStr, env.GetPromClusterLabel())
	resChCPUCoresAllocated := ctx.QueryAtTime(queryCPUCoresAllocated, end)

	queryCPURequests := fmt.Sprintf(queryFmtCPURequests, env.GetPromFilterLabel(), durStr, env.GetPromClusterLabel())
	resChCPURequests := ctx.QueryAtTime(queryCPURequests, end)

	queryCPUUsageAvg := fmt.Sprintf(queryFmtCPUUsageAvg, env.GetPromFilterLabel(), durStr, env.GetPromClusterLabel())
	resChCPUUsageAvg := ctx.QueryAtTime(queryCPUUsageAvg, end)

<<<<<<< HEAD
	queryCPUUsageMax := fmt.Sprintf(queryFmtCPUUsageMax, env.GetPromFilterLabel(), durStr, env.GetPromClusterLabel())
=======
	queryCPUUsageMax := fmt.Sprintf(queryFmtCPUUsageMaxRecordingRule, durStr, env.GetPromClusterLabel())
>>>>>>> 46a5f57d
	resChCPUUsageMax := ctx.QueryAtTime(queryCPUUsageMax, end)
	resCPUUsageMax, _ := resChCPUUsageMax.Await()
	// If the recording rule has no data, try to fall back to the subquery.
	if len(resCPUUsageMax) == 0 {
		// The parameter after the metric ...{}[<thisone>] should be set to 2x
		// the resolution, to make sure the irate always has two points to query
		// in case the Prom scrape duration has been reduced to be equal to the
		// resolution.
		doubleResStr := timeutil.DurationString(2 * resolution)
		queryCPUUsageMax = fmt.Sprintf(queryFmtCPUUsageMaxSubquery, doubleResStr, durStr, resStr, env.GetPromClusterLabel())
		resChCPUUsageMax = ctx.QueryAtTime(queryCPUUsageMax, end)
		resCPUUsageMax, _ = resChCPUUsageMax.Await()

		// This avoids logspam if there is no data for either metric (e.g. if
		// the Prometheus didn't exist in the queried window of time).
		if len(resCPUUsageMax) > 0 {
			log.Debugf("CPU usage recording rule query returned an empty result when queried at %s over %s. Fell back to subquery. Consider setting up Kubecost CPU usage recording role to reduce query load on Prometheus; subqueries are expensive.", end.String(), durStr)
		}
	}

	queryGPUsRequested := fmt.Sprintf(queryFmtGPUsRequested, env.GetPromFilterLabel(), durStr, env.GetPromClusterLabel())
	resChGPUsRequested := ctx.QueryAtTime(queryGPUsRequested, end)

	queryGPUsAllocated := fmt.Sprintf(queryFmtGPUsAllocated, env.GetPromFilterLabel(), durStr, env.GetPromClusterLabel())
	resChGPUsAllocated := ctx.QueryAtTime(queryGPUsAllocated, end)

	queryNodeCostPerCPUHr := fmt.Sprintf(queryFmtNodeCostPerCPUHr, env.GetPromFilterLabel(), durStr, env.GetPromClusterLabel())
	resChNodeCostPerCPUHr := ctx.QueryAtTime(queryNodeCostPerCPUHr, end)

	queryNodeCostPerRAMGiBHr := fmt.Sprintf(queryFmtNodeCostPerRAMGiBHr, env.GetPromFilterLabel(), durStr, env.GetPromClusterLabel())
	resChNodeCostPerRAMGiBHr := ctx.QueryAtTime(queryNodeCostPerRAMGiBHr, end)

	queryNodeCostPerGPUHr := fmt.Sprintf(queryFmtNodeCostPerGPUHr, env.GetPromFilterLabel(), durStr, env.GetPromClusterLabel())
	resChNodeCostPerGPUHr := ctx.QueryAtTime(queryNodeCostPerGPUHr, end)

	queryNodeIsSpot := fmt.Sprintf(queryFmtNodeIsSpot, env.GetPromFilterLabel(), durStr)
	resChNodeIsSpot := ctx.QueryAtTime(queryNodeIsSpot, end)

	queryPVCInfo := fmt.Sprintf(queryFmtPVCInfo, env.GetPromFilterLabel(), env.GetPromClusterLabel(), durStr, resStr)
	resChPVCInfo := ctx.QueryAtTime(queryPVCInfo, end)

	queryPodPVCAllocation := fmt.Sprintf(queryFmtPodPVCAllocation, env.GetPromFilterLabel(), durStr, env.GetPromClusterLabel())
	resChPodPVCAllocation := ctx.QueryAtTime(queryPodPVCAllocation, end)

	queryPVCBytesRequested := fmt.Sprintf(queryFmtPVCBytesRequested, env.GetPromFilterLabel(), durStr, env.GetPromClusterLabel())
	resChPVCBytesRequested := ctx.QueryAtTime(queryPVCBytesRequested, end)

	queryPVActiveMins := fmt.Sprintf(queryFmtPVActiveMins, env.GetPromFilterLabel(), env.GetPromClusterLabel(), durStr, resStr)
	resChPVActiveMins := ctx.QueryAtTime(queryPVActiveMins, end)

	queryPVBytes := fmt.Sprintf(queryFmtPVBytes, env.GetPromFilterLabel(), durStr, env.GetPromClusterLabel())
	resChPVBytes := ctx.QueryAtTime(queryPVBytes, end)

	queryPVCostPerGiBHour := fmt.Sprintf(queryFmtPVCostPerGiBHour, env.GetPromFilterLabel(), durStr, env.GetPromClusterLabel())
	resChPVCostPerGiBHour := ctx.QueryAtTime(queryPVCostPerGiBHour, end)

	queryNetTransferBytes := fmt.Sprintf(queryFmtNetTransferBytes, env.GetPromFilterLabel(), durStr, env.GetPromClusterLabel())
	resChNetTransferBytes := ctx.QueryAtTime(queryNetTransferBytes, end)

	queryNetReceiveBytes := fmt.Sprintf(queryFmtNetReceiveBytes, env.GetPromFilterLabel(), durStr, env.GetPromClusterLabel())
	resChNetReceiveBytes := ctx.QueryAtTime(queryNetReceiveBytes, end)

	queryNetZoneGiB := fmt.Sprintf(queryFmtNetZoneGiB, env.GetPromFilterLabel(), durStr, env.GetPromClusterLabel())
	resChNetZoneGiB := ctx.QueryAtTime(queryNetZoneGiB, end)

	queryNetZoneCostPerGiB := fmt.Sprintf(queryFmtNetZoneCostPerGiB, env.GetPromFilterLabel(), durStr, env.GetPromClusterLabel())
	resChNetZoneCostPerGiB := ctx.QueryAtTime(queryNetZoneCostPerGiB, end)

	queryNetRegionGiB := fmt.Sprintf(queryFmtNetRegionGiB, env.GetPromFilterLabel(), durStr, env.GetPromClusterLabel())
	resChNetRegionGiB := ctx.QueryAtTime(queryNetRegionGiB, end)

	queryNetRegionCostPerGiB := fmt.Sprintf(queryFmtNetRegionCostPerGiB, env.GetPromFilterLabel(), durStr, env.GetPromClusterLabel())
	resChNetRegionCostPerGiB := ctx.QueryAtTime(queryNetRegionCostPerGiB, end)

	queryNetInternetGiB := fmt.Sprintf(queryFmtNetInternetGiB, env.GetPromFilterLabel(), durStr, env.GetPromClusterLabel())
	resChNetInternetGiB := ctx.QueryAtTime(queryNetInternetGiB, end)

	queryNetInternetCostPerGiB := fmt.Sprintf(queryFmtNetInternetCostPerGiB, env.GetPromFilterLabel(), durStr, env.GetPromClusterLabel())
	resChNetInternetCostPerGiB := ctx.QueryAtTime(queryNetInternetCostPerGiB, end)

	var resChNodeLabels prom.QueryResultsChan
	if env.GetAllocationNodeLabelsEnabled() {
		queryNodeLabels := fmt.Sprintf(queryFmtNodeLabels, env.GetPromFilterLabel(), durStr)
		resChNodeLabels = ctx.QueryAtTime(queryNodeLabels, end)
	}

	queryNamespaceLabels := fmt.Sprintf(queryFmtNamespaceLabels, env.GetPromFilterLabel(), durStr)
	resChNamespaceLabels := ctx.QueryAtTime(queryNamespaceLabels, end)

	queryNamespaceAnnotations := fmt.Sprintf(queryFmtNamespaceAnnotations, env.GetPromFilterLabel(), durStr)
	resChNamespaceAnnotations := ctx.QueryAtTime(queryNamespaceAnnotations, end)

	queryPodLabels := fmt.Sprintf(queryFmtPodLabels, env.GetPromFilterLabel(), durStr)
	resChPodLabels := ctx.QueryAtTime(queryPodLabels, end)

	queryPodAnnotations := fmt.Sprintf(queryFmtPodAnnotations, env.GetPromFilterLabel(), durStr)
	resChPodAnnotations := ctx.QueryAtTime(queryPodAnnotations, end)

	queryServiceLabels := fmt.Sprintf(queryFmtServiceLabels, env.GetPromFilterLabel(), durStr)
	resChServiceLabels := ctx.QueryAtTime(queryServiceLabels, end)

	queryDeploymentLabels := fmt.Sprintf(queryFmtDeploymentLabels, env.GetPromFilterLabel(), durStr)
	resChDeploymentLabels := ctx.QueryAtTime(queryDeploymentLabels, end)

	queryStatefulSetLabels := fmt.Sprintf(queryFmtStatefulSetLabels, env.GetPromFilterLabel(), durStr)
	resChStatefulSetLabels := ctx.QueryAtTime(queryStatefulSetLabels, end)

	queryDaemonSetLabels := fmt.Sprintf(queryFmtDaemonSetLabels, env.GetPromFilterLabel(), durStr, env.GetPromClusterLabel())
	resChDaemonSetLabels := ctx.QueryAtTime(queryDaemonSetLabels, end)

	queryPodsWithReplicaSetOwner := fmt.Sprintf(queryFmtPodsWithReplicaSetOwner, env.GetPromFilterLabel(), durStr, env.GetPromClusterLabel())
	resChPodsWithReplicaSetOwner := ctx.QueryAtTime(queryPodsWithReplicaSetOwner, end)

	queryReplicaSetsWithoutOwners := fmt.Sprintf(queryFmtReplicaSetsWithoutOwners, env.GetPromFilterLabel(), durStr, env.GetPromClusterLabel())
	resChReplicaSetsWithoutOwners := ctx.QueryAtTime(queryReplicaSetsWithoutOwners, end)

<<<<<<< HEAD
	queryJobLabels := fmt.Sprintf(queryFmtJobLabels, env.GetPromFilterLabel(), durStr, env.GetPromClusterLabel())
=======
	queryReplicaSetsWithRolloutOwner := fmt.Sprintf(queryFmtReplicaSetsWithRolloutOwner, durStr, env.GetPromClusterLabel())
	resChReplicaSetsWithRolloutOwner := ctx.QueryAtTime(queryReplicaSetsWithRolloutOwner, end)

	queryJobLabels := fmt.Sprintf(queryFmtJobLabels, durStr, env.GetPromClusterLabel())
>>>>>>> 46a5f57d
	resChJobLabels := ctx.QueryAtTime(queryJobLabels, end)

	queryLBCostPerHr := fmt.Sprintf(queryFmtLBCostPerHr, env.GetPromFilterLabel(), durStr, env.GetPromClusterLabel())
	resChLBCostPerHr := ctx.QueryAtTime(queryLBCostPerHr, end)

	queryLBActiveMins := fmt.Sprintf(queryFmtLBActiveMins, env.GetPromFilterLabel(), env.GetPromClusterLabel(), durStr, resStr)
	resChLBActiveMins := ctx.QueryAtTime(queryLBActiveMins, end)

	resCPUCoresAllocated, _ := resChCPUCoresAllocated.Await()
	resCPURequests, _ := resChCPURequests.Await()
	resCPUUsageAvg, _ := resChCPUUsageAvg.Await()
	resRAMBytesAllocated, _ := resChRAMBytesAllocated.Await()
	resRAMRequests, _ := resChRAMRequests.Await()
	resRAMUsageAvg, _ := resChRAMUsageAvg.Await()
	resRAMUsageMax, _ := resChRAMUsageMax.Await()
	resGPUsRequested, _ := resChGPUsRequested.Await()
	resGPUsAllocated, _ := resChGPUsAllocated.Await()

	resNodeCostPerCPUHr, _ := resChNodeCostPerCPUHr.Await()
	resNodeCostPerRAMGiBHr, _ := resChNodeCostPerRAMGiBHr.Await()
	resNodeCostPerGPUHr, _ := resChNodeCostPerGPUHr.Await()
	resNodeIsSpot, _ := resChNodeIsSpot.Await()

	resPVActiveMins, _ := resChPVActiveMins.Await()
	resPVBytes, _ := resChPVBytes.Await()
	resPVCostPerGiBHour, _ := resChPVCostPerGiBHour.Await()

	resPVCInfo, _ := resChPVCInfo.Await()
	resPVCBytesRequested, _ := resChPVCBytesRequested.Await()
	resPodPVCAllocation, _ := resChPodPVCAllocation.Await()

	resNetTransferBytes, _ := resChNetTransferBytes.Await()
	resNetReceiveBytes, _ := resChNetReceiveBytes.Await()
	resNetZoneGiB, _ := resChNetZoneGiB.Await()
	resNetZoneCostPerGiB, _ := resChNetZoneCostPerGiB.Await()
	resNetRegionGiB, _ := resChNetRegionGiB.Await()
	resNetRegionCostPerGiB, _ := resChNetRegionCostPerGiB.Await()
	resNetInternetGiB, _ := resChNetInternetGiB.Await()
	resNetInternetCostPerGiB, _ := resChNetInternetCostPerGiB.Await()

	var resNodeLabels []*prom.QueryResult
	if env.GetAllocationNodeLabelsEnabled() {
		if env.GetAllocationNodeLabelsEnabled() {
			resNodeLabels, _ = resChNodeLabels.Await()
		}
	}
	resNamespaceLabels, _ := resChNamespaceLabels.Await()
	resNamespaceAnnotations, _ := resChNamespaceAnnotations.Await()
	resPodLabels, _ := resChPodLabels.Await()
	resPodAnnotations, _ := resChPodAnnotations.Await()
	resServiceLabels, _ := resChServiceLabels.Await()
	resDeploymentLabels, _ := resChDeploymentLabels.Await()
	resStatefulSetLabels, _ := resChStatefulSetLabels.Await()
	resDaemonSetLabels, _ := resChDaemonSetLabels.Await()
	resPodsWithReplicaSetOwner, _ := resChPodsWithReplicaSetOwner.Await()
	resReplicaSetsWithoutOwners, _ := resChReplicaSetsWithoutOwners.Await()
	resReplicaSetsWithRolloutOwner, _ := resChReplicaSetsWithRolloutOwner.Await()
	resJobLabels, _ := resChJobLabels.Await()
	resLBCostPerHr, _ := resChLBCostPerHr.Await()
	resLBActiveMins, _ := resChLBActiveMins.Await()

	if ctx.HasErrors() {
		for _, err := range ctx.Errors() {
			log.Errorf("CostModel.ComputeAllocation: query context error %s", err)
		}

		return allocSet, ctx.ErrorCollection()
	}

	// We choose to apply allocation before requests in the cases of RAM and
	// CPU so that we can assert that allocation should always be greater than
	// or equal to request.
	applyCPUCoresAllocated(podMap, resCPUCoresAllocated, podUIDKeyMap)
	applyCPUCoresRequested(podMap, resCPURequests, podUIDKeyMap)
	applyCPUCoresUsedAvg(podMap, resCPUUsageAvg, podUIDKeyMap)
	applyCPUCoresUsedMax(podMap, resCPUUsageMax, podUIDKeyMap)
	applyRAMBytesAllocated(podMap, resRAMBytesAllocated, podUIDKeyMap)
	applyRAMBytesRequested(podMap, resRAMRequests, podUIDKeyMap)
	applyRAMBytesUsedAvg(podMap, resRAMUsageAvg, podUIDKeyMap)
	applyRAMBytesUsedMax(podMap, resRAMUsageMax, podUIDKeyMap)
	applyGPUsAllocated(podMap, resGPUsRequested, resGPUsAllocated, podUIDKeyMap)
	applyNetworkTotals(podMap, resNetTransferBytes, resNetReceiveBytes, podUIDKeyMap)
	applyNetworkAllocation(podMap, resNetZoneGiB, resNetZoneCostPerGiB, podUIDKeyMap, networkCrossZoneCost)
	applyNetworkAllocation(podMap, resNetRegionGiB, resNetRegionCostPerGiB, podUIDKeyMap, networkCrossRegionCost)
	applyNetworkAllocation(podMap, resNetInternetGiB, resNetInternetCostPerGiB, podUIDKeyMap, networkInternetCost)

	// In the case that a two pods with the same name had different containers,
	// we will double-count the containers. There is no way to associate each
	// container with the proper pod from the usage metrics above. This will
	// show up as a pod having two Allocations running for the whole pod runtime.

	// Other than that case, Allocations should be associated with pods by the
	// above functions.

	// At this point, we expect "Node" to be set by one of the above functions
	// (e.g. applyCPUCoresAllocated, etc.) -- otherwise, node labels will fail
	// to correctly apply to the pods.
	var nodeLabels map[nodeKey]map[string]string
	if env.GetAllocationNodeLabelsEnabled() {
		nodeLabels = resToNodeLabels(resNodeLabels)
	}
	namespaceLabels := resToNamespaceLabels(resNamespaceLabels)
	podLabels := resToPodLabels(resPodLabels, podUIDKeyMap, ingestPodUID)
	namespaceAnnotations := resToNamespaceAnnotations(resNamespaceAnnotations)
	podAnnotations := resToPodAnnotations(resPodAnnotations, podUIDKeyMap, ingestPodUID)
	applyLabels(podMap, nodeLabels, namespaceLabels, podLabels)
	applyAnnotations(podMap, namespaceAnnotations, podAnnotations)

	podDeploymentMap := labelsToPodControllerMap(podLabels, resToDeploymentLabels(resDeploymentLabels))
	podStatefulSetMap := labelsToPodControllerMap(podLabels, resToStatefulSetLabels(resStatefulSetLabels))
	podDaemonSetMap := resToPodDaemonSetMap(resDaemonSetLabels, podUIDKeyMap, ingestPodUID)
	podJobMap := resToPodJobMap(resJobLabels, podUIDKeyMap, ingestPodUID)
	podReplicaSetMap := resToPodReplicaSetMap(resPodsWithReplicaSetOwner, resReplicaSetsWithoutOwners, resReplicaSetsWithRolloutOwner, podUIDKeyMap, ingestPodUID)
	applyControllersToPods(podMap, podDeploymentMap)
	applyControllersToPods(podMap, podStatefulSetMap)
	applyControllersToPods(podMap, podDaemonSetMap)
	applyControllersToPods(podMap, podJobMap)
	applyControllersToPods(podMap, podReplicaSetMap)

	serviceLabels := getServiceLabels(resServiceLabels)
	allocsByService := map[serviceKey][]*kubecost.Allocation{}
	applyServicesToPods(podMap, podLabels, allocsByService, serviceLabels)

	// TODO breakdown network costs?

	// Build out the map of all PVs with class, size and cost-per-hour.
	// Note: this does not record time running, which we may want to
	// include later for increased PV precision. (As long as the PV has
	// a PVC, we get time running there, so this is only inaccurate
	// for short-lived, unmounted PVs.)
	pvMap := map[pvKey]*pv{}
	buildPVMap(resolution, pvMap, resPVCostPerGiBHour, resPVActiveMins)
	applyPVBytes(pvMap, resPVBytes)

	// Build out the map of all PVCs with time running, bytes requested,
	// and connect to the correct PV from pvMap. (If no PV exists, that
	// is noted, but does not result in any allocation/cost.)
	pvcMap := map[pvcKey]*pvc{}
	buildPVCMap(resolution, pvcMap, pvMap, resPVCInfo)
	applyPVCBytesRequested(pvcMap, resPVCBytesRequested)

	// Build out the relationships of pods to their PVCs. This step
	// populates the pvc.Count field so that pvc allocation can be
	// split appropriately among each pod's container allocation.
	podPVCMap := map[podKey][]*pvc{}
	buildPodPVCMap(podPVCMap, pvMap, pvcMap, podMap, resPodPVCAllocation, podUIDKeyMap, ingestPodUID)
	applyPVCsToPods(window, podMap, podPVCMap, pvcMap)

	// Identify PVCs without pods and add pv costs to the unmounted Allocation for the pvc's cluster
	applyUnmountedPVCs(window, podMap, pvcMap)

	// Identify PVs without PVCs and add PV costs to the unmounted Allocation for the PV's cluster
	applyUnmountedPVs(window, podMap, pvMap, pvcMap)

	lbMap := make(map[serviceKey]*lbCost)
	getLoadBalancerCosts(lbMap, resLBCostPerHr, resLBActiveMins, resolution)
	applyLoadBalancersToPods(window, podMap, lbMap, allocsByService)

	// Build out a map of Nodes with resource costs, discounts, and node types
	// for converting resource allocation data to cumulative costs.
	nodeMap := map[nodeKey]*nodePricing{}

	applyNodeCostPerCPUHr(nodeMap, resNodeCostPerCPUHr)
	applyNodeCostPerRAMGiBHr(nodeMap, resNodeCostPerRAMGiBHr)
	applyNodeCostPerGPUHr(nodeMap, resNodeCostPerGPUHr)
	applyNodeSpot(nodeMap, resNodeIsSpot)
	applyNodeDiscount(nodeMap, cm)
	cm.applyNodesToPod(podMap, nodeMap)

	// (3) Build out AllocationSet from Pod map
	for _, pod := range podMap {
		for _, alloc := range pod.Allocations {
			cluster := alloc.Properties.Cluster
			nodeName := alloc.Properties.Node
			namespace := alloc.Properties.Namespace
			podName := alloc.Properties.Pod
			container := alloc.Properties.Container

			// Make sure that the name is correct (node may not be present at this
			// point due to it missing from queryMinutes) then insert.
			alloc.Name = fmt.Sprintf("%s/%s/%s/%s/%s", cluster, nodeName, namespace, podName, container)
			allocSet.Set(alloc)
		}
	}

	return allocSet, nil
}<|MERGE_RESOLUTION|>--- conflicted
+++ resolved
@@ -13,98 +13,52 @@
 )
 
 const (
-<<<<<<< HEAD
-	queryFmtPods                     = `avg(kube_pod_container_status_running{%s}) by (pod, namespace, %s)[%s:%s]`
-	queryFmtPodsUID                  = `avg(kube_pod_container_status_running{%s}) by (pod, namespace, uid, %s)[%s:%s]`
-	queryFmtRAMBytesAllocated        = `avg(avg_over_time(container_memory_allocation_bytes{container!="", container!="POD", node!="", %s}[%s])) by (container, pod, namespace, node, %s, provider_id)`
-	queryFmtRAMRequests              = `avg(avg_over_time(kube_pod_container_resource_requests{resource="memory", unit="byte", container!="", container!="POD", node!="", %s}[%s])) by (container, pod, namespace, node, %s)`
-	queryFmtRAMUsageAvg              = `avg(avg_over_time(container_memory_working_set_bytes{container!="", container_name!="POD", container!="POD", %s}[%s])) by (container_name, container, pod_name, pod, namespace, instance, %s)`
-	queryFmtRAMUsageMax              = `max(max_over_time(container_memory_working_set_bytes{container!="", container_name!="POD", container!="POD", %s}[%s])) by (container_name, container, pod_name, pod, namespace, instance, %s)`
-	queryFmtCPUCoresAllocated        = `avg(avg_over_time(container_cpu_allocation{container!="", container!="POD", node!="", %s}[%s])) by (container, pod, namespace, node, %s)`
-	queryFmtCPURequests              = `avg(avg_over_time(kube_pod_container_resource_requests{resource="cpu", unit="core", container!="", container!="POD", node!="", %s}[%s])) by (container, pod, namespace, node, %s)`
-	queryFmtCPUUsageAvg              = `avg(rate(container_cpu_usage_seconds_total{container!="", container_name!="POD", container!="POD", %s}[%s])) by (container_name, container, pod_name, pod, namespace, instance, %s)`
-	queryFmtCPUUsageMax              = `max(rate(container_cpu_usage_seconds_total{container!="", container_name!="POD", container!="POD", %s}[%s])) by (container_name, container, pod_name, pod, namespace, instance, %s)`
-	queryFmtGPUsRequested            = `avg(avg_over_time(kube_pod_container_resource_requests{resource="nvidia_com_gpu", container!="",container!="POD", node!="", %s}[%s])) by (container, pod, namespace, node, %s)`
-	queryFmtGPUsAllocated            = `avg(avg_over_time(container_gpu_allocation{container!="", container!="POD", node!="", %s}[%s])) by (container, pod, namespace, node, %s)`
-	queryFmtNodeCostPerCPUHr         = `avg(avg_over_time(node_cpu_hourly_cost{%s}[%s])) by (node, %s, instance_type, provider_id)`
-	queryFmtNodeCostPerRAMGiBHr      = `avg(avg_over_time(node_ram_hourly_cost{%s}[%s])) by (node, %s, instance_type, provider_id)`
-	queryFmtNodeCostPerGPUHr         = `avg(avg_over_time(node_gpu_hourly_cost{%s}[%s])) by (node, %s, instance_type, provider_id)`
-	queryFmtNodeIsSpot               = `avg_over_time(kubecost_node_is_spot{%s}[%s])`
-	queryFmtPVCInfo                  = `avg(kube_persistentvolumeclaim_info{volumename != "", %s}) by (persistentvolumeclaim, storageclass, volumename, namespace, %s)[%s:%s]`
-	queryFmtPodPVCAllocation         = `avg(avg_over_time(pod_pvc_allocation{%s}[%s])) by (persistentvolume, persistentvolumeclaim, pod, namespace, %s)`
-	queryFmtPVCBytesRequested        = `avg(avg_over_time(kube_persistentvolumeclaim_resource_requests_storage_bytes{%s}[%s])) by (persistentvolumeclaim, namespace, %s)`
-	queryFmtPVActiveMins             = `count(kube_persistentvolume_capacity_bytes{%s}) by (persistentvolume, %s)[%s:%s]`
-	queryFmtPVBytes                  = `avg(avg_over_time(kube_persistentvolume_capacity_bytes{%s}[%s])) by (persistentvolume, %s)`
-	queryFmtPVCostPerGiBHour         = `avg(avg_over_time(pv_hourly_cost{%s}[%s])) by (volumename, %s)`
-	queryFmtNetZoneGiB               = `sum(increase(kubecost_pod_network_egress_bytes_total{internet="false", sameZone="false", sameRegion="true", %s}[%s])) by (pod_name, namespace, %s) / 1024 / 1024 / 1024`
-	queryFmtNetZoneCostPerGiB        = `avg(avg_over_time(kubecost_network_zone_egress_cost{%s}[%s])) by (%s)`
-	queryFmtNetRegionGiB             = `sum(increase(kubecost_pod_network_egress_bytes_total{internet="false", sameZone="false", sameRegion="false", %s}[%s])) by (pod_name, namespace, %s) / 1024 / 1024 / 1024`
-	queryFmtNetRegionCostPerGiB      = `avg(avg_over_time(kubecost_network_region_egress_cost{%s}[%s])) by (%s)`
-	queryFmtNetInternetGiB           = `sum(increase(kubecost_pod_network_egress_bytes_total{internet="true", %s}[%s])) by (pod_name, namespace, %s) / 1024 / 1024 / 1024`
-	queryFmtNetInternetCostPerGiB    = `avg(avg_over_time(kubecost_network_internet_egress_cost{%s}[%s])) by (%s)`
-	queryFmtNetReceiveBytes          = `sum(increase(container_network_receive_bytes_total{pod!="", %s}[%s])) by (pod_name, pod, namespace, %s)`
-	queryFmtNetTransferBytes         = `sum(increase(container_network_transmit_bytes_total{pod!="", %s}[%s])) by (pod_name, pod, namespace, %s)`
-	queryFmtNodeLabels               = `avg_over_time(kube_node_labels{%s}[%s])`
-	queryFmtNamespaceLabels          = `avg_over_time(kube_namespace_labels{%s}[%s])`
-	queryFmtNamespaceAnnotations     = `avg_over_time(kube_namespace_annotations{%s}[%s])`
-	queryFmtPodLabels                = `avg_over_time(kube_pod_labels{%s}[%s])`
-	queryFmtPodAnnotations           = `avg_over_time(kube_pod_annotations{%s}[%s])`
-	queryFmtServiceLabels            = `avg_over_time(service_selector_labels{%s}[%s])`
-	queryFmtDeploymentLabels         = `avg_over_time(deployment_match_labels{%s}[%s])`
-	queryFmtStatefulSetLabels        = `avg_over_time(statefulSet_match_labels{%s}[%s])`
-	queryFmtDaemonSetLabels          = `sum(avg_over_time(kube_pod_owner{owner_kind="DaemonSet", %s}[%s])) by (pod, owner_name, namespace, %s)`
-	queryFmtJobLabels                = `sum(avg_over_time(kube_pod_owner{owner_kind="Job", %s}[%s])) by (pod, owner_name, namespace ,%s)`
-	queryFmtPodsWithReplicaSetOwner  = `sum(avg_over_time(kube_pod_owner{owner_kind="ReplicaSet", %s}[%s])) by (pod, owner_name, namespace ,%s)`
-	queryFmtReplicaSetsWithoutOwners = `avg(avg_over_time(kube_replicaset_owner{owner_kind="<none>", owner_name="<none>", %s}[%s])) by (replicaset, namespace, %s)`
-	queryFmtLBCostPerHr              = `avg(avg_over_time(kubecost_load_balancer_cost{%s}[%s])) by (namespace, service_name, %s)`
-	queryFmtLBActiveMins             = `count(kubecost_load_balancer_cost{%s}) by (namespace, service_name, %s)[%s:%s]`
-=======
-	queryFmtPods                        = `avg(kube_pod_container_status_running{}) by (pod, namespace, %s)[%s:%s]`
-	queryFmtPodsUID                     = `avg(kube_pod_container_status_running{}) by (pod, namespace, uid, %s)[%s:%s]`
-	queryFmtRAMBytesAllocated           = `avg(avg_over_time(container_memory_allocation_bytes{container!="", container!="POD", node!=""}[%s])) by (container, pod, namespace, node, %s, provider_id)`
-	queryFmtRAMRequests                 = `avg(avg_over_time(kube_pod_container_resource_requests{resource="memory", unit="byte", container!="", container!="POD", node!=""}[%s])) by (container, pod, namespace, node, %s)`
-	queryFmtRAMUsageAvg                 = `avg(avg_over_time(container_memory_working_set_bytes{container!="", container_name!="POD", container!="POD"}[%s])) by (container_name, container, pod_name, pod, namespace, instance, %s)`
-	queryFmtRAMUsageMax                 = `max(max_over_time(container_memory_working_set_bytes{container!="", container_name!="POD", container!="POD"}[%s])) by (container_name, container, pod_name, pod, namespace, instance, %s)`
-	queryFmtCPUCoresAllocated           = `avg(avg_over_time(container_cpu_allocation{container!="", container!="POD", node!=""}[%s])) by (container, pod, namespace, node, %s)`
-	queryFmtCPURequests                 = `avg(avg_over_time(kube_pod_container_resource_requests{resource="cpu", unit="core", container!="", container!="POD", node!=""}[%s])) by (container, pod, namespace, node, %s)`
-	queryFmtCPUUsageAvg                 = `avg(rate(container_cpu_usage_seconds_total{container!="", container_name!="POD", container!="POD"}[%s])) by (container_name, container, pod_name, pod, namespace, instance, %s)`
-	queryFmtGPUsRequested               = `avg(avg_over_time(kube_pod_container_resource_requests{resource="nvidia_com_gpu", container!="",container!="POD", node!=""}[%s])) by (container, pod, namespace, node, %s)`
-	queryFmtGPUsAllocated               = `avg(avg_over_time(container_gpu_allocation{container!="", container!="POD", node!=""}[%s])) by (container, pod, namespace, node, %s)`
-	queryFmtNodeCostPerCPUHr            = `avg(avg_over_time(node_cpu_hourly_cost[%s])) by (node, %s, instance_type, provider_id)`
-	queryFmtNodeCostPerRAMGiBHr         = `avg(avg_over_time(node_ram_hourly_cost[%s])) by (node, %s, instance_type, provider_id)`
-	queryFmtNodeCostPerGPUHr            = `avg(avg_over_time(node_gpu_hourly_cost[%s])) by (node, %s, instance_type, provider_id)`
-	queryFmtNodeIsSpot                  = `avg_over_time(kubecost_node_is_spot[%s])`
-	queryFmtPVCInfo                     = `avg(kube_persistentvolumeclaim_info{volumename != ""}) by (persistentvolumeclaim, storageclass, volumename, namespace, %s)[%s:%s]`
-	queryFmtPodPVCAllocation            = `avg(avg_over_time(pod_pvc_allocation[%s])) by (persistentvolume, persistentvolumeclaim, pod, namespace, %s)`
-	queryFmtPVCBytesRequested           = `avg(avg_over_time(kube_persistentvolumeclaim_resource_requests_storage_bytes{}[%s])) by (persistentvolumeclaim, namespace, %s)`
-	queryFmtPVActiveMins                = `count(kube_persistentvolume_capacity_bytes) by (persistentvolume, %s)[%s:%s]`
-	queryFmtPVBytes                     = `avg(avg_over_time(kube_persistentvolume_capacity_bytes[%s])) by (persistentvolume, %s)`
-	queryFmtPVCostPerGiBHour            = `avg(avg_over_time(pv_hourly_cost[%s])) by (volumename, %s)`
-	queryFmtNetZoneGiB                  = `sum(increase(kubecost_pod_network_egress_bytes_total{internet="false", sameZone="false", sameRegion="true"}[%s])) by (pod_name, namespace, %s) / 1024 / 1024 / 1024`
-	queryFmtNetZoneCostPerGiB           = `avg(avg_over_time(kubecost_network_zone_egress_cost{}[%s])) by (%s)`
-	queryFmtNetRegionGiB                = `sum(increase(kubecost_pod_network_egress_bytes_total{internet="false", sameZone="false", sameRegion="false"}[%s])) by (pod_name, namespace, %s) / 1024 / 1024 / 1024`
-	queryFmtNetRegionCostPerGiB         = `avg(avg_over_time(kubecost_network_region_egress_cost{}[%s])) by (%s)`
-	queryFmtNetInternetGiB              = `sum(increase(kubecost_pod_network_egress_bytes_total{internet="true"}[%s])) by (pod_name, namespace, %s) / 1024 / 1024 / 1024`
-	queryFmtNetInternetCostPerGiB       = `avg(avg_over_time(kubecost_network_internet_egress_cost{}[%s])) by (%s)`
-	queryFmtNetReceiveBytes             = `sum(increase(container_network_receive_bytes_total{pod!=""}[%s])) by (pod_name, pod, namespace, %s)`
-	queryFmtNetTransferBytes            = `sum(increase(container_network_transmit_bytes_total{pod!=""}[%s])) by (pod_name, pod, namespace, %s)`
-	queryFmtNodeLabels                  = `avg_over_time(kube_node_labels[%s])`
-	queryFmtNamespaceLabels             = `avg_over_time(kube_namespace_labels[%s])`
-	queryFmtNamespaceAnnotations        = `avg_over_time(kube_namespace_annotations[%s])`
-	queryFmtPodLabels                   = `avg_over_time(kube_pod_labels[%s])`
-	queryFmtPodAnnotations              = `avg_over_time(kube_pod_annotations[%s])`
-	queryFmtServiceLabels               = `avg_over_time(service_selector_labels[%s])`
-	queryFmtDeploymentLabels            = `avg_over_time(deployment_match_labels[%s])`
-	queryFmtStatefulSetLabels           = `avg_over_time(statefulSet_match_labels[%s])`
-	queryFmtDaemonSetLabels             = `sum(avg_over_time(kube_pod_owner{owner_kind="DaemonSet"}[%s])) by (pod, owner_name, namespace, %s)`
-	queryFmtJobLabels                   = `sum(avg_over_time(kube_pod_owner{owner_kind="Job"}[%s])) by (pod, owner_name, namespace ,%s)`
-	queryFmtPodsWithReplicaSetOwner     = `sum(avg_over_time(kube_pod_owner{owner_kind="ReplicaSet"}[%s])) by (pod, owner_name, namespace ,%s)`
-	queryFmtReplicaSetsWithoutOwners    = `avg(avg_over_time(kube_replicaset_owner{owner_kind="<none>", owner_name="<none>"}[%s])) by (replicaset, namespace, %s)`
-	queryFmtReplicaSetsWithRolloutOwner = `avg(avg_over_time(kube_replicaset_owner{owner_kind="Rollout"}[%s])) by (replicaset, namespace, owner_kind, owner_name, %s)`
-	queryFmtLBCostPerHr                 = `avg(avg_over_time(kubecost_load_balancer_cost[%s])) by (namespace, service_name, %s)`
-	queryFmtLBActiveMins                = `count(kubecost_load_balancer_cost) by (namespace, service_name, %s)[%s:%s]`
-	queryFmtOldestSample                = `min_over_time(timestamp(group(node_cpu_hourly_cost))[%s:%s])`
-	queryFmtNewestSample                = `max_over_time(timestamp(group(node_cpu_hourly_cost))[%s:%s])`
+	queryFmtPods                        = `avg(kube_pod_container_status_running{%s}) by (pod, namespace, %s)[%s:%s]`
+	queryFmtPodsUID                     = `avg(kube_pod_container_status_running{%s}) by (pod, namespace, uid, %s)[%s:%s]`
+	queryFmtRAMBytesAllocated           = `avg(avg_over_time(container_memory_allocation_bytes{container!="", container!="POD", node!="", %s}[%s])) by (container, pod, namespace, node, %s, provider_id)`
+	queryFmtRAMRequests                 = `avg(avg_over_time(kube_pod_container_resource_requests{resource="memory", unit="byte", container!="", container!="POD", node!="", %s}[%s])) by (container, pod, namespace, node, %s)`
+	queryFmtRAMUsageAvg                 = `avg(avg_over_time(container_memory_working_set_bytes{container!="", container_name!="POD", container!="POD", %s}[%s])) by (container_name, container, pod_name, pod, namespace, instance, %s)`
+	queryFmtRAMUsageMax                 = `max(max_over_time(container_memory_working_set_bytes{container!="", container_name!="POD", container!="POD", %s}[%s])) by (container_name, container, pod_name, pod, namespace, instance, %s)`
+	queryFmtCPUCoresAllocated           = `avg(avg_over_time(container_cpu_allocation{container!="", container!="POD", node!="", %s}[%s])) by (container, pod, namespace, node, %s)`
+	queryFmtCPURequests                 = `avg(avg_over_time(kube_pod_container_resource_requests{resource="cpu", unit="core", container!="", container!="POD", node!="", %s}[%s])) by (container, pod, namespace, node, %s)`
+	queryFmtCPUUsageAvg                 = `avg(rate(container_cpu_usage_seconds_total{container!="", container_name!="POD", container!="POD", %s}[%s])) by (container_name, container, pod_name, pod, namespace, instance, %s)`
+	queryFmtGPUsRequested               = `avg(avg_over_time(kube_pod_container_resource_requests{resource="nvidia_com_gpu", container!="",container!="POD", node!="", %s}[%s])) by (container, pod, namespace, node, %s)`
+	queryFmtGPUsAllocated               = `avg(avg_over_time(container_gpu_allocation{container!="", container!="POD", node!="", %s}[%s])) by (container, pod, namespace, node, %s)`
+	queryFmtNodeCostPerCPUHr            = `avg(avg_over_time(node_cpu_hourly_cost{%s}[%s])) by (node, %s, instance_type, provider_id)`
+	queryFmtNodeCostPerRAMGiBHr         = `avg(avg_over_time(node_ram_hourly_cost{%s}[%s])) by (node, %s, instance_type, provider_id)`
+	queryFmtNodeCostPerGPUHr            = `avg(avg_over_time(node_gpu_hourly_cost{%s}[%s])) by (node, %s, instance_type, provider_id)`
+	queryFmtNodeIsSpot                  = `avg_over_time(kubecost_node_is_spot{%s}[%s])`
+	queryFmtPVCInfo                     = `avg(kube_persistentvolumeclaim_info{volumename != "", %s}) by (persistentvolumeclaim, storageclass, volumename, namespace, %s)[%s:%s]`
+	queryFmtPodPVCAllocation            = `avg(avg_over_time(pod_pvc_allocation{%s}[%s])) by (persistentvolume, persistentvolumeclaim, pod, namespace, %s)`
+	queryFmtPVCBytesRequested           = `avg(avg_over_time(kube_persistentvolumeclaim_resource_requests_storage_bytes{%s}[%s])) by (persistentvolumeclaim, namespace, %s)`
+	queryFmtPVActiveMins                = `count(kube_persistentvolume_capacity_bytes{%s}) by (persistentvolume, %s)[%s:%s]`
+	queryFmtPVBytes                     = `avg(avg_over_time(kube_persistentvolume_capacity_bytes{%s}[%s])) by (persistentvolume, %s)`
+	queryFmtPVCostPerGiBHour            = `avg(avg_over_time(pv_hourly_cost{%s}[%s])) by (volumename, %s)`
+	queryFmtNetZoneGiB                  = `sum(increase(kubecost_pod_network_egress_bytes_total{internet="false", sameZone="false", sameRegion="true", %s}[%s])) by (pod_name, namespace, %s) / 1024 / 1024 / 1024`
+	queryFmtNetZoneCostPerGiB           = `avg(avg_over_time(kubecost_network_zone_egress_cost{%s}[%s])) by (%s)`
+	queryFmtNetRegionGiB                = `sum(increase(kubecost_pod_network_egress_bytes_total{internet="false", sameZone="false", sameRegion="false", %s}[%s])) by (pod_name, namespace, %s) / 1024 / 1024 / 1024`
+	queryFmtNetRegionCostPerGiB         = `avg(avg_over_time(kubecost_network_region_egress_cost{%s}[%s])) by (%s)`
+	queryFmtNetInternetGiB              = `sum(increase(kubecost_pod_network_egress_bytes_total{internet="true", %s}[%s])) by (pod_name, namespace, %s) / 1024 / 1024 / 1024`
+	queryFmtNetInternetCostPerGiB       = `avg(avg_over_time(kubecost_network_internet_egress_cost{%s}[%s])) by (%s)`
+	queryFmtNetReceiveBytes             = `sum(increase(container_network_receive_bytes_total{pod!="", %s}[%s])) by (pod_name, pod, namespace, %s)`
+	queryFmtNetTransferBytes            = `sum(increase(container_network_transmit_bytes_total{pod!="", %s}[%s])) by (pod_name, pod, namespace, %s)`
+	queryFmtNodeLabels                  = `avg_over_time(kube_node_labels{%s}[%s])`
+	queryFmtNamespaceLabels             = `avg_over_time(kube_namespace_labels{%s}[%s])`
+	queryFmtNamespaceAnnotations        = `avg_over_time(kube_namespace_annotations{%s}[%s])`
+	queryFmtPodLabels                   = `avg_over_time(kube_pod_labels{%s}[%s])`
+	queryFmtPodAnnotations              = `avg_over_time(kube_pod_annotations{%s}[%s])`
+	queryFmtServiceLabels               = `avg_over_time(service_selector_labels{%s}[%s])`
+	queryFmtDeploymentLabels            = `avg_over_time(deployment_match_labels{%s}[%s])`
+	queryFmtStatefulSetLabels           = `avg_over_time(statefulSet_match_labels{%s}[%s])`
+	queryFmtDaemonSetLabels             = `sum(avg_over_time(kube_pod_owner{owner_kind="DaemonSet", %s}[%s])) by (pod, owner_name, namespace, %s)`
+	queryFmtJobLabels                   = `sum(avg_over_time(kube_pod_owner{owner_kind="Job", %s}[%s])) by (pod, owner_name, namespace ,%s)`
+	queryFmtPodsWithReplicaSetOwner     = `sum(avg_over_time(kube_pod_owner{owner_kind="ReplicaSet", %s}[%s])) by (pod, owner_name, namespace ,%s)`
+	queryFmtReplicaSetsWithoutOwners    = `avg(avg_over_time(kube_replicaset_owner{owner_kind="<none>", owner_name="<none>", %s}[%s])) by (replicaset, namespace, %s)`
+	queryFmtReplicaSetsWithRolloutOwner = `avg(avg_over_time(kube_replicaset_owner{owner_kind="Rollout", %s}[%s])) by (replicaset, namespace, owner_kind, owner_name, %s)`
+	queryFmtLBCostPerHr                 = `avg(avg_over_time(kubecost_load_balancer_cost{%s}[%s])) by (namespace, service_name, %s)`
+	queryFmtLBActiveMins                = `count(kubecost_load_balancer_cost{%s}) by (namespace, service_name, %s)[%s:%s]`
+	queryFmtOldestSample                = `min_over_time(timestamp(group(node_cpu_hourly_cost{%s}))[%s:%s])`
+	queryFmtNewestSample                = `max_over_time(timestamp(group(node_cpu_hourly_cost{%s}))[%s:%s])`
 
 	// Because we use container_cpu_usage_seconds_total to calculate CPU usage
 	// at any given "instant" of time, we need to use an irate or rate. To then
@@ -119,7 +73,7 @@
 	//
 	// If changing the name of the recording rule, make sure to update the
 	// corresponding diagnostic query to avoid confusion.
-	queryFmtCPUUsageMaxRecordingRule = `max(max_over_time(kubecost_container_cpu_usage_irate{}[%s])) by (container_name, container, pod_name, pod, namespace, instance, %s)`
+	queryFmtCPUUsageMaxRecordingRule = `max(max_over_time(kubecost_container_cpu_usage_irate{%s}[%s])) by (container_name, container, pod_name, pod, namespace, instance, %s)`
 	// This is the subquery equivalent of the above recording rule query. It is
 	// more expensive, but does not require the recording rule. It should be
 	// used as a fallback query if the recording rule data does not exist.
@@ -130,8 +84,7 @@
 	// the resolution, to make sure the irate always has two points to query
 	// in case the Prom scrape duration has been reduced to be equal to the
 	// ETL resolution.
-	queryFmtCPUUsageMaxSubquery = `max(max_over_time(irate(container_cpu_usage_seconds_total{container_name!="POD", container_name!=""}[%s])[%s:%s])) by (container_name, container, pod_name, pod, namespace, instance, %s)`
->>>>>>> 46a5f57d
+	queryFmtCPUUsageMaxSubquery = `max(max_over_time(irate(container_cpu_usage_seconds_total{container_name!="POD", container_name!="", %s}[%s])[%s:%s])) by (container_name, container, pod_name, pod, namespace, instance, %s)`
 )
 
 // Constants for Network Cost Subtype
@@ -440,11 +393,7 @@
 	queryCPUUsageAvg := fmt.Sprintf(queryFmtCPUUsageAvg, env.GetPromFilterLabel(), durStr, env.GetPromClusterLabel())
 	resChCPUUsageAvg := ctx.QueryAtTime(queryCPUUsageAvg, end)
 
-<<<<<<< HEAD
-	queryCPUUsageMax := fmt.Sprintf(queryFmtCPUUsageMax, env.GetPromFilterLabel(), durStr, env.GetPromClusterLabel())
-=======
-	queryCPUUsageMax := fmt.Sprintf(queryFmtCPUUsageMaxRecordingRule, durStr, env.GetPromClusterLabel())
->>>>>>> 46a5f57d
+	queryCPUUsageMax := fmt.Sprintf(queryFmtCPUUsageMaxRecordingRule, env.GetPromFilterLabel(), durStr, env.GetPromClusterLabel())
 	resChCPUUsageMax := ctx.QueryAtTime(queryCPUUsageMax, end)
 	resCPUUsageMax, _ := resChCPUUsageMax.Await()
 	// If the recording rule has no data, try to fall back to the subquery.
@@ -454,7 +403,7 @@
 		// in case the Prom scrape duration has been reduced to be equal to the
 		// resolution.
 		doubleResStr := timeutil.DurationString(2 * resolution)
-		queryCPUUsageMax = fmt.Sprintf(queryFmtCPUUsageMaxSubquery, doubleResStr, durStr, resStr, env.GetPromClusterLabel())
+		queryCPUUsageMax = fmt.Sprintf(queryFmtCPUUsageMaxSubquery, env.GetPromFilterLabel(), doubleResStr, durStr, resStr, env.GetPromClusterLabel())
 		resChCPUUsageMax = ctx.QueryAtTime(queryCPUUsageMax, end)
 		resCPUUsageMax, _ = resChCPUUsageMax.Await()
 
@@ -561,14 +510,10 @@
 	queryReplicaSetsWithoutOwners := fmt.Sprintf(queryFmtReplicaSetsWithoutOwners, env.GetPromFilterLabel(), durStr, env.GetPromClusterLabel())
 	resChReplicaSetsWithoutOwners := ctx.QueryAtTime(queryReplicaSetsWithoutOwners, end)
 
-<<<<<<< HEAD
+	queryReplicaSetsWithRolloutOwner := fmt.Sprintf(queryFmtReplicaSetsWithRolloutOwner, env.GetPromFilterLabel(), durStr, env.GetPromClusterLabel())
+	resChReplicaSetsWithRolloutOwner := ctx.QueryAtTime(queryReplicaSetsWithRolloutOwner, end)
+
 	queryJobLabels := fmt.Sprintf(queryFmtJobLabels, env.GetPromFilterLabel(), durStr, env.GetPromClusterLabel())
-=======
-	queryReplicaSetsWithRolloutOwner := fmt.Sprintf(queryFmtReplicaSetsWithRolloutOwner, durStr, env.GetPromClusterLabel())
-	resChReplicaSetsWithRolloutOwner := ctx.QueryAtTime(queryReplicaSetsWithRolloutOwner, end)
-
-	queryJobLabels := fmt.Sprintf(queryFmtJobLabels, durStr, env.GetPromClusterLabel())
->>>>>>> 46a5f57d
 	resChJobLabels := ctx.QueryAtTime(queryJobLabels, end)
 
 	queryLBCostPerHr := fmt.Sprintf(queryFmtLBCostPerHr, env.GetPromFilterLabel(), durStr, env.GetPromClusterLabel())
