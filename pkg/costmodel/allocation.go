package costmodel

import (
	"fmt"
	"time"

	"github.com/opencost/opencost/core/pkg/opencost"
	"github.com/opencost/opencost/core/pkg/util/timeutil"

	"github.com/opencost/opencost/core/pkg/log"
	"github.com/opencost/opencost/pkg/env"
	"github.com/opencost/opencost/pkg/prom"
)

const (
	// https://kubecost.atlassian.net/browse/BURNDOWN-234
	// upstream KSM has implementation change vs OC internal KSM - it sets metric to 0 when pod goes down
	// VS OC implementation which stops emitting it
	// by adding != 0 filter, we keep just the active times in the prom result
<<<<<<< HEAD
	queryFmtPods    = `avg(kube_pod_container_status_running{%s} != 0) by (pod, %s, namespace, %s, %s)[%s:%s]`
	queryFmtPodsUID = `avg(kube_pod_container_status_running{%s} != 0) by (pod, %s, namespace, %s, uid, %s)[%s:%s]`

	queryFmtRAMBytesAllocated           = `avg(avg_over_time(container_memory_allocation_bytes{container!="", container!="POD", node!="", %s}[%s])) by (container, %s, pod, %s, namespace, %s, node, %s, provider_id)`
	queryFmtRAMRequests                 = `avg(avg_over_time(kube_pod_container_resource_requests{resource="memory", unit="byte", container!="", container!="POD", node!="", %s}[%s])) by (container, %s, pod, %s, namespace, %s, node, %s)`
	queryFmtRAMUsageAvg                 = `avg(avg_over_time(container_memory_working_set_bytes{container!="", container_name!="POD", container!="POD", %s}[%s])) by (container_name, container, %s, pod_name, pod, %s, namespace, %s, instance, %s)`
	queryFmtRAMUsageMax                 = `max(max_over_time(container_memory_working_set_bytes{container!="", container_name!="POD", container!="POD", %s}[%s])) by (container_name, container, %s, pod_name, pod, %s, namespace, %s, instance, %s)`
	queryFmtCPUCoresAllocated           = `avg(avg_over_time(container_cpu_allocation{container!="", container!="POD", node!="", %s}[%s])) by (container, %s, pod, %s, namespace, %s, node, %s)`
	queryFmtCPURequests                 = `avg(avg_over_time(kube_pod_container_resource_requests{resource="cpu", unit="core", container!="", container!="POD", node!="", %s}[%s])) by (container, %s, pod, %s, namespace, %s, node, %s)`
	queryFmtCPUUsageAvg                 = `avg(rate(container_cpu_usage_seconds_total{container!="", container_name!="POD", container!="POD", %s}[%s])) by (container_name, container, %s, pod_name, pod, %s, namespace, %s, instance, %s)`
	queryFmtGPUsRequested               = `avg(avg_over_time(kube_pod_container_resource_requests{resource="nvidia_com_gpu", container!="",container!="POD", node!="", %s}[%s])) by (container, %s, pod, %s, namespace, %s, node, %s)`
	queryFmtGPUsUsageAvg                = `avg(avg_over_time(DCGM_FI_PROF_GR_ENGINE_ACTIVE{container!=""}[%s])) by (container, %s, pod, %s, namespace, %s, %s)`
	queryFmtGPUsAllocated               = `avg(avg_over_time(container_gpu_allocation{container!="", container!="POD", node!="", %s}[%s])) by (container, %s, pod, %s, namespace, %s, node, %s)`
=======
	queryFmtPods    = `avg(kube_pod_container_status_running{%s} != 0) by (pod, namespace, %s)[%s:%s]`
	queryFmtPodsUID = `avg(kube_pod_container_status_running{%s} != 0) by (pod, namespace, uid, %s)[%s:%s]`

	queryFmtRAMBytesAllocated           = `avg(avg_over_time(container_memory_allocation_bytes{container!="", container!="POD", node!="", %s}[%s])) by (container, pod, namespace, node, %s, provider_id)`
	queryFmtRAMRequests                 = `avg(avg_over_time(kube_pod_container_resource_requests{resource="memory", unit="byte", container!="", container!="POD", node!="", %s}[%s])) by (container, pod, namespace, node, %s)`
	queryFmtRAMUsageAvg                 = `avg(avg_over_time(container_memory_working_set_bytes{container!="", container_name!="POD", container!="POD", %s}[%s])) by (container_name, container, pod_name, pod, namespace, instance, %s)`
	queryFmtRAMUsageMax                 = `max(max_over_time(container_memory_working_set_bytes{container!="", container_name!="POD", container!="POD", %s}[%s])) by (container_name, container, pod_name, pod, namespace, instance, %s)`
	queryFmtCPUCoresAllocated           = `avg(avg_over_time(container_cpu_allocation{container!="", container!="POD", node!="", %s}[%s])) by (container, pod, namespace, node, %s)`
	queryFmtCPURequests                 = `avg(avg_over_time(kube_pod_container_resource_requests{resource="cpu", unit="core", container!="", container!="POD", node!="", %s}[%s])) by (container, pod, namespace, node, %s)`
	queryFmtCPUUsageAvg                 = `avg(rate(container_cpu_usage_seconds_total{container!="", container_name!="POD", container!="POD", %s}[%s])) by (container_name, container, pod_name, pod, namespace, instance, %s)`
	queryFmtGPUsRequested               = `avg(avg_over_time(kube_pod_container_resource_requests{resource="nvidia_com_gpu", container!="",container!="POD", node!="", %s}[%s])) by (container, pod, namespace, node, %s)`
	queryFmtGPUsUsageAvg                = `avg(avg_over_time(DCGM_FI_PROF_GR_ENGINE_ACTIVE{container!=""}[%s])) by (container, pod, namespace, %s)`
	queryFmtGPUsUsageMax                = `max(max_over_time(DCGM_FI_PROF_GR_ENGINE_ACTIVE{container!=""}[%s])) by (container, pod, namespace, %s)`
	queryFmtGPUsAllocated               = `avg(avg_over_time(container_gpu_allocation{container!="", container!="POD", node!="", %s}[%s])) by (container, pod, namespace, node, %s)`
>>>>>>> 056962e7
	queryFmtNodeCostPerCPUHr            = `avg(avg_over_time(node_cpu_hourly_cost{%s}[%s])) by (node, %s, instance_type, provider_id)`
	queryFmtNodeCostPerRAMGiBHr         = `avg(avg_over_time(node_ram_hourly_cost{%s}[%s])) by (node, %s, instance_type, provider_id)`
	queryFmtNodeCostPerGPUHr            = `avg(avg_over_time(node_gpu_hourly_cost{%s}[%s])) by (node, %s, instance_type, provider_id)`
	queryFmtNodeIsSpot                  = `avg_over_time(kubecost_node_is_spot{%s}[%s])`
	queryFmtPVCInfo                     = `avg(kube_persistentvolumeclaim_info{volumename != "", %s}) by (persistentvolumeclaim, storageclass, volumename, namespace, %s, %s)[%s:%s]`
	queryFmtPodPVCAllocation            = `avg(avg_over_time(pod_pvc_allocation{%s}[%s])) by (persistentvolume, persistentvolumeclaim, pod, %s, namespace, %s, %s)`
	queryFmtPVCBytesRequested           = `avg(avg_over_time(kube_persistentvolumeclaim_resource_requests_storage_bytes{%s}[%s])) by (persistentvolumeclaim, namespace, %s, %s)`
	queryFmtPVActiveMins                = `count(kube_persistentvolume_capacity_bytes{%s}) by (persistentvolume, %s)[%s:%s]`
	queryFmtPVBytes                     = `avg(avg_over_time(kube_persistentvolume_capacity_bytes{%s}[%s])) by (persistentvolume, %s)`
	queryFmtPVCostPerGiBHour            = `avg(avg_over_time(pv_hourly_cost{%s}[%s])) by (volumename, %s)`
	queryFmtPVMeta                      = `avg(avg_over_time(kubecost_pv_info{%s}[%s])) by (%s, persistentvolume, provider_id)`
	queryFmtNetZoneGiB                  = `sum(increase(kubecost_pod_network_egress_bytes_total{internet="false", same_zone="false", same_region="true", %s}[%s])) by (pod_name, namespace, %s, %s) / 1024 / 1024 / 1024`
	queryFmtNetZoneCostPerGiB           = `avg(avg_over_time(kubecost_network_zone_egress_cost{%s}[%s])) by (%s)`
	queryFmtNetRegionGiB                = `sum(increase(kubecost_pod_network_egress_bytes_total{internet="false", same_zone="false", same_region="false", %s}[%s])) by (pod_name, namespace, %s, %s) / 1024 / 1024 / 1024`
	queryFmtNetRegionCostPerGiB         = `avg(avg_over_time(kubecost_network_region_egress_cost{%s}[%s])) by (%s)`
	queryFmtNetInternetGiB              = `sum(increase(kubecost_pod_network_egress_bytes_total{internet="true", %s}[%s])) by (pod_name, namespace, %s, %s) / 1024 / 1024 / 1024`
	queryFmtNetInternetCostPerGiB       = `avg(avg_over_time(kubecost_network_internet_egress_cost{%s}[%s])) by (%s)`
	queryFmtNetReceiveBytes             = `sum(increase(container_network_receive_bytes_total{pod!="", %s}[%s])) by (pod_name, pod, %s, namespace, %s, %s)`
	queryFmtNetTransferBytes            = `sum(increase(container_network_transmit_bytes_total{pod!="", %s}[%s])) by (pod_name, pod, %s, namespace, %s, %s)`
	queryFmtNodeLabels                  = `avg_over_time(kube_node_labels{%s}[%s])`
	queryFmtNamespaceLabels             = `avg_over_time(kube_namespace_labels{%s}[%s])`
	queryFmtNamespaceAnnotations        = `avg_over_time(kube_namespace_annotations{%s}[%s])`
	queryFmtPodLabels                   = `avg_over_time(kube_pod_labels{%s}[%s])`
	queryFmtPodAnnotations              = `avg_over_time(kube_pod_annotations{%s}[%s])`
	queryFmtServiceLabels               = `avg_over_time(service_selector_labels{%s}[%s])`
	queryFmtDeploymentLabels            = `avg_over_time(deployment_match_labels{%s}[%s])`
	queryFmtStatefulSetLabels           = `avg_over_time(statefulSet_match_labels{%s}[%s])`
	queryFmtDaemonSetLabels             = `sum(avg_over_time(kube_pod_owner{owner_kind="DaemonSet", %s}[%s])) by (pod, %s, owner_name, namespace, %s, %s)`
	queryFmtJobLabels                   = `sum(avg_over_time(kube_pod_owner{owner_kind="Job", %s}[%s])) by (pod, %s, owner_name, namespace, %s ,%s)`
	queryFmtPodsWithReplicaSetOwner     = `sum(avg_over_time(kube_pod_owner{owner_kind="ReplicaSet", %s}[%s])) by (pod, %s, owner_name, namespace, %s ,%s)`
	queryFmtReplicaSetsWithoutOwners    = `avg(avg_over_time(kube_replicaset_owner{owner_kind="<none>", owner_name="<none>", %s}[%s])) by (replicaset, namespace, %s, %s)`
	queryFmtReplicaSetsWithRolloutOwner = `avg(avg_over_time(kube_replicaset_owner{owner_kind="Rollout", %s}[%s])) by (replicaset, namespace, %s, owner_kind, owner_name, %s)`
	queryFmtLBCostPerHr                 = `avg(avg_over_time(kubecost_load_balancer_cost{%s}[%s])) by (namespace, %s, service_name, ingress_ip, %s)`
	queryFmtLBActiveMins                = `count(kubecost_load_balancer_cost{%s}) by (namespace, %s, service_name, %s)[%s:%s]`
	queryFmtOldestSample                = `min_over_time(timestamp(group(node_cpu_hourly_cost{%s}))[%s:%s])`
	queryFmtNewestSample                = `max_over_time(timestamp(group(node_cpu_hourly_cost{%s}))[%s:%s])`
	queryFmtIsGPuShared                 = `avg(avg_over_time(kube_pod_container_resource_requests{container!="", node != "", pod != "", container!= "", unit = "integer",  %s}[%s])) by (container, pod, namespace, node, resource)`
	queryFmtGetGPuInfo                  = `avg(avg_over_time(DCGM_FI_DEV_DEC_UTIL{container!="",%s}[%s])) by (container, pod, namespace, device, modelName, UUID)`

	// Because we use container_cpu_usage_seconds_total to calculate CPU usage
	// at any given "instant" of time, we need to use an irate or rate. To then
	// calculate a max (or any aggregation) we have to perform an aggregation
	// query on top of an instant-by-instant maximum. Prometheus supports this
	// type of query with a "subquery" [1], however it is reportedly expensive
	// to make such a query. By default, Kubecost's Prometheus config includes
	// a recording rule that keeps track of the instant-by-instant irate for CPU
	// usage. The metric in this query is created by that recording rule.
	//
	// [1] https://prometheus.io/blog/2019/01/28/subquery-support/
	//
	// If changing the name of the recording rule, make sure to update the
	// corresponding diagnostic query to avoid confusion.
	queryFmtCPUUsageMaxRecordingRule = `max(max_over_time(kubecost_container_cpu_usage_irate{%s}[%s])) by (container_name, container, %s, pod_name, pod, %s, namespace, %s, instance, %s)`
	// This is the subquery equivalent of the above recording rule query. It is
	// more expensive, but does not require the recording rule. It should be
	// used as a fallback query if the recording rule data does not exist.
	//
	// The parameter after the colon [:<thisone>] in the subquery affects the
	// resolution of the subquery.
	// The parameter after the metric ...{}[<thisone>] should be set to 2x
	// the resolution, to make sure the irate always has two points to query
	// in case the Prom scrape duration has been reduced to be equal to the
	// ETL resolution.
	queryFmtCPUUsageMaxSubquery = `max(max_over_time(irate(container_cpu_usage_seconds_total{container!="POD", container!="", %s}[%s])[%s:%s])) by (container, %s, pod_name, pod, %s, namespace, %s, instance, %s)`
)

// Constants for Network Cost Subtype
const (
	networkCrossZoneCost   = "NetworkCrossZoneCost"
	networkCrossRegionCost = "NetworkCrossRegionCost"
	networkInternetCost    = "NetworkInternetCost"
)

// CanCompute should return true if CostModel can act as a valid source for the
// given time range. In the case of CostModel we want to attempt to compute as
// long as the range starts in the past. If the CostModel ends up not having
// data to match, that's okay, and should be communicated with an error
// response from ComputeAllocation.
func (cm *CostModel) CanCompute(start, end time.Time) bool {
	return start.Before(time.Now())
}

// Name returns the name of the Source
func (cm *CostModel) Name() string {
	return "CostModel"
}

// ComputeAllocation uses the CostModel instance to compute an AllocationSet
// for the window defined by the given start and end times. The Allocations
// returned are unaggregated (i.e. down to the container level).
func (cm *CostModel) ComputeAllocation(start, end time.Time, resolution time.Duration) (*opencost.AllocationSet, error) {

	// If the duration is short enough, compute the AllocationSet directly
	if end.Sub(start) <= cm.MaxPrometheusQueryDuration {
		as, _, err := cm.computeAllocation(start, end, resolution)
		return as, err
	}

	// If the duration exceeds the configured MaxPrometheusQueryDuration, then
	// query for maximum-sized AllocationSets, collect them, and accumulate.

	// s and e track the coverage of the entire given window over multiple
	// internal queries.
	s, e := start, start

	// Collect AllocationSets in a range, then accumulate
	// TODO optimize by collecting consecutive AllocationSets, accumulating as we go
	asr := opencost.NewAllocationSetRange()

	for e.Before(end) {
		// By default, query for the full remaining duration. But do not let
		// any individual query duration exceed the configured max Prometheus
		// query duration.
		duration := end.Sub(e)
		if duration > cm.MaxPrometheusQueryDuration {
			duration = cm.MaxPrometheusQueryDuration
		}

		// Set start and end parameters (s, e) for next individual computation.
		e = s.Add(duration)

		// Compute the individual AllocationSet for just (s, e)
		as, _, err := cm.computeAllocation(s, e, resolution)
		if err != nil {
			return opencost.NewAllocationSet(start, end), fmt.Errorf("error computing allocation for %s: %s", opencost.NewClosedWindow(s, e), err)
		}

		// Append to the range
		asr.Append(as)

		// Set s equal to e to set up the next query, if one exists.
		s = e
	}

	// Populate annotations, labels, and services on each Allocation. This is
	// necessary because Properties.Intersection does not propagate any values
	// stored in maps or slices for performance reasons. In this case, however,
	// it is both acceptable and necessary to do so.
	allocationAnnotations := map[string]map[string]string{}
	allocationLabels := map[string]map[string]string{}
	allocationServices := map[string]map[string]bool{}

	// Also record errors and warnings, then append them to the results later.
	errors := []string{}
	warnings := []string{}

	for _, as := range asr.Allocations {
		for k, a := range as.Allocations {
			if len(a.Properties.Annotations) > 0 {
				if _, ok := allocationAnnotations[k]; !ok {
					allocationAnnotations[k] = map[string]string{}
				}
				for name, val := range a.Properties.Annotations {
					allocationAnnotations[k][name] = val
				}
			}

			if len(a.Properties.Labels) > 0 {
				if _, ok := allocationLabels[k]; !ok {
					allocationLabels[k] = map[string]string{}
				}
				for name, val := range a.Properties.Labels {
					allocationLabels[k][name] = val
				}
			}

			if len(a.Properties.Services) > 0 {
				if _, ok := allocationServices[k]; !ok {
					allocationServices[k] = map[string]bool{}
				}
				for _, val := range a.Properties.Services {
					allocationServices[k][val] = true
				}
			}
		}

		errors = append(errors, as.Errors...)
		warnings = append(warnings, as.Warnings...)
	}

	// Accumulate to yield the result AllocationSet. After this step, we will
	// be nearly complete, but without the raw allocation data, which must be
	// recomputed.
	resultASR, err := asr.Accumulate(opencost.AccumulateOptionAll)
	if err != nil {
		return opencost.NewAllocationSet(start, end), fmt.Errorf("error accumulating data for %s: %s", opencost.NewClosedWindow(s, e), err)
	}
	if resultASR != nil && len(resultASR.Allocations) == 0 {
		return opencost.NewAllocationSet(start, end), nil
	}
	if length := len(resultASR.Allocations); length != 1 {
		return opencost.NewAllocationSet(start, end), fmt.Errorf("expected 1 accumulated allocation set, found %d sets", length)
	}
	result := resultASR.Allocations[0]

	// Apply the annotations, labels, and services to the post-accumulation
	// results. (See above for why this is necessary.)
	for k, a := range result.Allocations {
		if annotations, ok := allocationAnnotations[k]; ok {
			a.Properties.Annotations = annotations
		}

		if labels, ok := allocationLabels[k]; ok {
			a.Properties.Labels = labels
		}

		if services, ok := allocationServices[k]; ok {
			a.Properties.Services = []string{}
			for s := range services {
				a.Properties.Services = append(a.Properties.Services, s)
			}
		}

		// Expand the Window of all Allocations within the AllocationSet
		// to match the Window of the AllocationSet, which gets expanded
		// at the end of this function.
		a.Window = a.Window.ExpandStart(start).ExpandEnd(end)
	}

	// Maintain RAM and CPU max usage values by iterating over the range,
	// computing maximums on a rolling basis, and setting on the result set.
	for _, as := range asr.Allocations {
		for key, alloc := range as.Allocations {
			resultAlloc := result.Get(key)
			if resultAlloc == nil {
				continue
			}

			if resultAlloc.RawAllocationOnly == nil {
				resultAlloc.RawAllocationOnly = &opencost.RawAllocationOnlyData{}
			}

			if alloc.RawAllocationOnly == nil {
				// This will happen inevitably for unmounted disks, but should
				// ideally not happen for any allocation with CPU and RAM data.
				if !alloc.IsUnmounted() {
					log.DedupedWarningf(10, "ComputeAllocation: raw allocation data missing for %s", key)
				}
				continue
			}

			if alloc.RawAllocationOnly.CPUCoreUsageMax > resultAlloc.RawAllocationOnly.CPUCoreUsageMax {
				resultAlloc.RawAllocationOnly.CPUCoreUsageMax = alloc.RawAllocationOnly.CPUCoreUsageMax
			}

			if alloc.RawAllocationOnly.RAMBytesUsageMax > resultAlloc.RawAllocationOnly.RAMBytesUsageMax {
				resultAlloc.RawAllocationOnly.RAMBytesUsageMax = alloc.RawAllocationOnly.RAMBytesUsageMax
			}

			if alloc.RawAllocationOnly.CPUCoreUsageMax > resultAlloc.RawAllocationOnly.CPUCoreUsageMax {
				resultAlloc.RawAllocationOnly.GPUUsageMax = alloc.RawAllocationOnly.GPUUsageMax
			}
		}
	}

	// Expand the window to match the queried time range.
	result.Window = result.Window.ExpandStart(start).ExpandEnd(end)

	// Append errors and warnings
	result.Errors = errors
	result.Warnings = warnings

	// Convert any NaNs to 0 to avoid JSON marshaling issues and avoid cascading NaN appearances elsewhere
	result.SanitizeNaN()

	return result, nil
}

// DateRange checks the data (up to 90 days in the past), and returns the oldest and newest sample timestamp from opencost scraping metric
// it supposed to be a good indicator of available allocation data
func (cm *CostModel) DateRange() (time.Time, time.Time, error) {
	ctx := prom.NewNamedContext(cm.PrometheusClient, prom.AllocationContextName)
	exportCsvDaysFmt := fmt.Sprintf("%dd", env.GetExportCSVMaxDays())

	resOldest, _, err := ctx.QuerySync(fmt.Sprintf(queryFmtOldestSample, env.GetPromClusterFilter(), exportCsvDaysFmt, "1h"))
	if err != nil {
		return time.Time{}, time.Time{}, fmt.Errorf("querying oldest sample: %w", err)
	}
	if len(resOldest) == 0 || len(resOldest[0].Values) == 0 {
		return time.Time{}, time.Time{}, fmt.Errorf("querying oldest sample: no results")
	}
	oldest := time.Unix(int64(resOldest[0].Values[0].Value), 0)

	resNewest, _, err := ctx.QuerySync(fmt.Sprintf(queryFmtNewestSample, env.GetPromClusterFilter(), exportCsvDaysFmt, "1h"))
	if err != nil {
		return time.Time{}, time.Time{}, fmt.Errorf("querying newest sample: %w", err)
	}
	if len(resNewest) == 0 || len(resNewest[0].Values) == 0 {
		return time.Time{}, time.Time{}, fmt.Errorf("querying newest sample: no results")
	}
	newest := time.Unix(int64(resNewest[0].Values[0].Value), 0)

	return oldest, newest, nil
}

func (cm *CostModel) computeAllocation(start, end time.Time, resolution time.Duration) (*opencost.AllocationSet, map[nodeKey]*nodePricing, error) {
	// 1. Build out Pod map from resolution-tuned, batched Pod start/end query
	// 2. Run and apply the results of the remaining queries to
	// 3. Build out AllocationSet from completed Pod map

	// Create a window spanning the requested query
	window := opencost.NewWindow(&start, &end)

	// Create an empty AllocationSet. For safety, in the case of an error, we
	// should prefer to return this empty set with the error. (In the case of
	// no error, of course we populate the set and return it.)
	allocSet := opencost.NewAllocationSet(start, end)

	// (1) Build out Pod map

	// Build out a map of Allocations as a mapping from pod-to-container-to-
	// underlying-Allocation instance, starting with (start, end) so that we
	// begin with minutes, from which we compute resource allocation and cost
	// totals from measured rate data.
	podMap := map[podKey]*pod{}

	// clusterStarts and clusterEnds record the earliest start and latest end
	// times, respectively, on a cluster-basis. These are used for unmounted
	// PVs and other "virtual" Allocations so that minutes are maximally
	// accurate during start-up or spin-down of a cluster
	clusterStart := map[string]time.Time{}
	clusterEnd := map[string]time.Time{}

	// If ingesting pod UID, we query kube_pod_container_status_running avg
	// by uid as well as the default values, and all podKeys/pods have their
	// names changed to "<pod_name> <pod_uid>". Because other metrics need
	// to generate keys to match pods but don't have UIDs, podUIDKeyMap
	// stores values of format:

	// default podKey : []{edited podkey 1, edited podkey 2}

	// This is because ingesting UID allows us to catch uncontrolled pods
	// with the same names. However, this will lead to a many-to-one metric
	// to podKey relation, so this map allows us to map the metric's
	// "<pod_name>" key to the edited "<pod_name> <pod_uid>" keys in podMap.
	ingestPodUID := env.IsIngestingPodUID()
	podUIDKeyMap := make(map[podKey][]podKey)

	if ingestPodUID {
		log.Debugf("CostModel.ComputeAllocation: ingesting UID data from KSM metrics...")
	}

	// TODO:CLEANUP remove "max batch" idea and clusterStart/End
	err := cm.buildPodMap(window, resolution, env.GetETLMaxPrometheusQueryDuration(), podMap, clusterStart, clusterEnd, ingestPodUID, podUIDKeyMap)
	if err != nil {
		log.Errorf("CostModel.ComputeAllocation: failed to build pod map: %s", err.Error())
	}
	// (2) Run and apply remaining queries

	// Query for the duration between start and end
	durStr := timeutil.DurationString(end.Sub(start))
	if durStr == "" {
		return allocSet, nil, fmt.Errorf("illegal duration value for %s", opencost.NewClosedWindow(start, end))
	}

	// Convert resolution duration to a query-ready string
	resStr := timeutil.DurationString(resolution)

	ctx := prom.NewNamedContext(cm.PrometheusClient, prom.AllocationContextName)

	queryRAMBytesAllocated := fmt.Sprintf(queryFmtRAMBytesAllocated, env.GetPromClusterFilter(), durStr, env.GetPromContainerLabel(), env.GetPromPodLabel(), env.GetPromNamespaceLabel(), env.GetPromClusterLabel())
	resChRAMBytesAllocated := ctx.QueryAtTime(queryRAMBytesAllocated, end)

	queryRAMRequests := fmt.Sprintf(queryFmtRAMRequests, env.GetPromClusterFilter(), durStr, env.GetPromContainerLabel(), env.GetPromPodLabel(), env.GetPromNamespaceLabel(), env.GetPromClusterLabel())
	resChRAMRequests := ctx.QueryAtTime(queryRAMRequests, end)

	queryRAMUsageAvg := fmt.Sprintf(queryFmtRAMUsageAvg, env.GetPromClusterFilter(), durStr, env.GetPromContainerLabel(), env.GetPromPodLabel(), env.GetPromNamespaceLabel(), env.GetPromClusterLabel())
	resChRAMUsageAvg := ctx.QueryAtTime(queryRAMUsageAvg, end)

	queryRAMUsageMax := fmt.Sprintf(queryFmtRAMUsageMax, env.GetPromClusterFilter(), durStr, env.GetPromContainerLabel(), env.GetPromPodLabel(), env.GetPromNamespaceLabel(), env.GetPromClusterLabel())
	resChRAMUsageMax := ctx.QueryAtTime(queryRAMUsageMax, end)

	queryCPUCoresAllocated := fmt.Sprintf(queryFmtCPUCoresAllocated, env.GetPromClusterFilter(), durStr, env.GetPromContainerLabel(), env.GetPromPodLabel(), env.GetPromNamespaceLabel(), env.GetPromClusterLabel())
	resChCPUCoresAllocated := ctx.QueryAtTime(queryCPUCoresAllocated, end)

	queryCPURequests := fmt.Sprintf(queryFmtCPURequests, env.GetPromClusterFilter(), durStr, env.GetPromContainerLabel(), env.GetPromPodLabel(), env.GetPromNamespaceLabel(), env.GetPromClusterLabel())
	resChCPURequests := ctx.QueryAtTime(queryCPURequests, end)

	queryCPUUsageAvg := fmt.Sprintf(queryFmtCPUUsageAvg, env.GetPromClusterFilter(), durStr, env.GetPromContainerLabel(), env.GetPromPodLabel(), env.GetPromNamespaceLabel(), env.GetPromClusterLabel())
	resChCPUUsageAvg := ctx.QueryAtTime(queryCPUUsageAvg, end)

	queryCPUUsageMax := fmt.Sprintf(queryFmtCPUUsageMaxRecordingRule, env.GetPromClusterFilter(), durStr, env.GetPromContainerLabel(), env.GetPromPodLabel(), env.GetPromNamespaceLabel(), env.GetPromClusterLabel())
	resChCPUUsageMax := ctx.QueryAtTime(queryCPUUsageMax, end)
	resCPUUsageMax, _ := resChCPUUsageMax.Await()
	// If the recording rule has no data, try to fall back to the subquery.
	if len(resCPUUsageMax) == 0 {
		// The parameter after the metric ...{}[<thisone>] should be set to 2x
		// the resolution, to make sure the irate always has two points to query
		// in case the Prom scrape duration has been reduced to be equal to the
		// resolution.
		doubleResStr := timeutil.DurationString(2 * resolution)
		queryCPUUsageMax = fmt.Sprintf(queryFmtCPUUsageMaxSubquery, env.GetPromClusterFilter(), doubleResStr, durStr, resStr, env.GetPromContainerLabel(), env.GetPromPodLabel(), env.GetPromNamespaceLabel(), env.GetPromClusterLabel())
		resChCPUUsageMax = ctx.QueryAtTime(queryCPUUsageMax, end)
		resCPUUsageMax, _ = resChCPUUsageMax.Await()

		// This avoids logspam if there is no data for either metric (e.g. if
		// the Prometheus didn't exist in the queried window of time).
		if len(resCPUUsageMax) > 0 {
			log.Debugf("CPU usage recording rule query returned an empty result when queried at %s over %s. Fell back to subquery. Consider setting up Kubecost CPU usage recording role to reduce query load on Prometheus; subqueries are expensive.", end.String(), durStr)
		}
	}

<<<<<<< HEAD
	queryGPUsRequested := fmt.Sprintf(queryFmtGPUsRequested, env.GetPromClusterFilter(), durStr, env.GetPromContainerLabel(), env.GetPromPodLabel(), env.GetPromNamespaceLabel(), env.GetPromClusterLabel())
=======
	// GPU Queries
	//queryIsGpuShared := fmt.Sprintf(queryFmtIsGPuShared, durStr)
	queryGPUsRequested := fmt.Sprintf(queryFmtGPUsRequested, env.GetPromClusterFilter(), durStr, env.GetPromClusterLabel())
>>>>>>> 056962e7
	resChGPUsRequested := ctx.QueryAtTime(queryGPUsRequested, end)

	queryGPUsUsageAvg := fmt.Sprintf(queryFmtGPUsUsageAvg, durStr, env.GetPromContainerLabel(), env.GetPromPodLabel(), env.GetPromNamespaceLabel(), env.GetPromClusterLabel())
	resChGPUsUsageAvg := ctx.Query(queryGPUsUsageAvg)

<<<<<<< HEAD
	queryGPUsAllocated := fmt.Sprintf(queryFmtGPUsAllocated, env.GetPromClusterFilter(), durStr, env.GetPromContainerLabel(), env.GetPromPodLabel(), env.GetPromNamespaceLabel(), env.GetPromClusterLabel())
=======
	queryGPUsUsageMax := fmt.Sprintf(queryFmtGPUsUsageMax, durStr, env.GetPromClusterLabel())
	resChGPUsUsageMax := ctx.Query(queryGPUsUsageMax)

	queryGPUsAllocated := fmt.Sprintf(queryFmtGPUsAllocated, env.GetPromClusterFilter(), durStr, env.GetPromClusterLabel())
>>>>>>> 056962e7
	resChGPUsAllocated := ctx.QueryAtTime(queryGPUsAllocated, end)

	queryNodeCostPerCPUHr := fmt.Sprintf(queryFmtNodeCostPerCPUHr, env.GetPromClusterFilter(), durStr, env.GetPromClusterLabel())
	resChNodeCostPerCPUHr := ctx.QueryAtTime(queryNodeCostPerCPUHr, end)

	queryNodeCostPerRAMGiBHr := fmt.Sprintf(queryFmtNodeCostPerRAMGiBHr, env.GetPromClusterFilter(), durStr, env.GetPromClusterLabel())
	resChNodeCostPerRAMGiBHr := ctx.QueryAtTime(queryNodeCostPerRAMGiBHr, end)

	queryNodeCostPerGPUHr := fmt.Sprintf(queryFmtNodeCostPerGPUHr, env.GetPromClusterFilter(), durStr, env.GetPromClusterLabel())
	resChNodeCostPerGPUHr := ctx.QueryAtTime(queryNodeCostPerGPUHr, end)

	queryNodeIsSpot := fmt.Sprintf(queryFmtNodeIsSpot, env.GetPromClusterFilter(), durStr)
	resChNodeIsSpot := ctx.QueryAtTime(queryNodeIsSpot, end)

	queryPVCInfo := fmt.Sprintf(queryFmtPVCInfo, env.GetPromClusterFilter(), env.GetPromNamespaceLabel(), env.GetPromClusterLabel(), durStr, resStr)
	resChPVCInfo := ctx.QueryAtTime(queryPVCInfo, end)

	queryPodPVCAllocation := fmt.Sprintf(queryFmtPodPVCAllocation, env.GetPromClusterFilter(), durStr, env.GetPromPodLabel(), env.GetPromNamespaceLabel(), env.GetPromClusterLabel())
	resChPodPVCAllocation := ctx.QueryAtTime(queryPodPVCAllocation, end)

	queryPVCBytesRequested := fmt.Sprintf(queryFmtPVCBytesRequested, env.GetPromClusterFilter(), durStr, env.GetPromNamespaceLabel(), env.GetPromClusterLabel())
	resChPVCBytesRequested := ctx.QueryAtTime(queryPVCBytesRequested, end)

	queryPVActiveMins := fmt.Sprintf(queryFmtPVActiveMins, env.GetPromClusterFilter(), env.GetPromClusterLabel(), durStr, resStr)
	resChPVActiveMins := ctx.QueryAtTime(queryPVActiveMins, end)

	queryPVBytes := fmt.Sprintf(queryFmtPVBytes, env.GetPromClusterFilter(), durStr, env.GetPromClusterLabel())
	resChPVBytes := ctx.QueryAtTime(queryPVBytes, end)

	queryPVCostPerGiBHour := fmt.Sprintf(queryFmtPVCostPerGiBHour, env.GetPromClusterFilter(), durStr, env.GetPromClusterLabel())
	resChPVCostPerGiBHour := ctx.QueryAtTime(queryPVCostPerGiBHour, end)

	queryPVMeta := fmt.Sprintf(queryFmtPVMeta, env.GetPromClusterFilter(), durStr, env.GetPromClusterLabel())
	resChPVMeta := ctx.QueryAtTime(queryPVMeta, end)

	queryNetTransferBytes := fmt.Sprintf(queryFmtNetTransferBytes, env.GetPromClusterFilter(), durStr, env.GetPromPodLabel(), env.GetPromNamespaceLabel(), env.GetPromClusterLabel())
	resChNetTransferBytes := ctx.QueryAtTime(queryNetTransferBytes, end)

	queryNetReceiveBytes := fmt.Sprintf(queryFmtNetReceiveBytes, env.GetPromClusterFilter(), durStr, env.GetPromPodLabel(), env.GetPromNamespaceLabel(), env.GetPromClusterLabel())
	resChNetReceiveBytes := ctx.QueryAtTime(queryNetReceiveBytes, end)

	queryNetZoneGiB := fmt.Sprintf(queryFmtNetZoneGiB, env.GetPromClusterFilter(), durStr, env.GetPromNamespaceLabel(), env.GetPromClusterLabel())
	resChNetZoneGiB := ctx.QueryAtTime(queryNetZoneGiB, end)

	queryNetZoneCostPerGiB := fmt.Sprintf(queryFmtNetZoneCostPerGiB, env.GetPromClusterFilter(), durStr, env.GetPromClusterLabel())
	resChNetZoneCostPerGiB := ctx.QueryAtTime(queryNetZoneCostPerGiB, end)

	queryNetRegionGiB := fmt.Sprintf(queryFmtNetRegionGiB, env.GetPromClusterFilter(), durStr, env.GetPromNamespaceLabel(), env.GetPromClusterLabel())
	resChNetRegionGiB := ctx.QueryAtTime(queryNetRegionGiB, end)

	queryNetRegionCostPerGiB := fmt.Sprintf(queryFmtNetRegionCostPerGiB, env.GetPromClusterFilter(), durStr, env.GetPromClusterLabel())
	resChNetRegionCostPerGiB := ctx.QueryAtTime(queryNetRegionCostPerGiB, end)

	queryNetInternetGiB := fmt.Sprintf(queryFmtNetInternetGiB, env.GetPromClusterFilter(), durStr, env.GetPromNamespaceLabel(), env.GetPromClusterLabel())
	resChNetInternetGiB := ctx.QueryAtTime(queryNetInternetGiB, end)

	queryNetInternetCostPerGiB := fmt.Sprintf(queryFmtNetInternetCostPerGiB, env.GetPromClusterFilter(), durStr, env.GetPromClusterLabel())
	resChNetInternetCostPerGiB := ctx.QueryAtTime(queryNetInternetCostPerGiB, end)

	//GPU Queries
	queryIsGpuShared := fmt.Sprintf(queryFmtIsGPuShared, env.GetPromClusterFilter(), durStr)
	resChIsGpuShared := ctx.QueryAtTime(queryIsGpuShared, end)

	queryGetGPUInfo := fmt.Sprintf(queryFmtGetGPuInfo, env.GetPromClusterFilter(), durStr)
	resChGetGPUInfo := ctx.QueryAtTime(queryGetGPUInfo, end)

	var resChNodeLabels prom.QueryResultsChan
	if env.GetAllocationNodeLabelsEnabled() {
		queryNodeLabels := fmt.Sprintf(queryFmtNodeLabels, env.GetPromClusterFilter(), durStr)
		resChNodeLabels = ctx.QueryAtTime(queryNodeLabels, end)
	}

	queryNamespaceLabels := fmt.Sprintf(queryFmtNamespaceLabels, env.GetPromClusterFilter(), durStr)
	resChNamespaceLabels := ctx.QueryAtTime(queryNamespaceLabels, end)

	queryNamespaceAnnotations := fmt.Sprintf(queryFmtNamespaceAnnotations, env.GetPromClusterFilter(), durStr)
	resChNamespaceAnnotations := ctx.QueryAtTime(queryNamespaceAnnotations, end)

	queryPodLabels := fmt.Sprintf(queryFmtPodLabels, env.GetPromClusterFilter(), durStr)
	resChPodLabels := ctx.QueryAtTime(queryPodLabels, end)

	queryPodAnnotations := fmt.Sprintf(queryFmtPodAnnotations, env.GetPromClusterFilter(), durStr)
	resChPodAnnotations := ctx.QueryAtTime(queryPodAnnotations, end)

	queryServiceLabels := fmt.Sprintf(queryFmtServiceLabels, env.GetPromClusterFilter(), durStr)
	resChServiceLabels := ctx.QueryAtTime(queryServiceLabels, end)

	queryDeploymentLabels := fmt.Sprintf(queryFmtDeploymentLabels, env.GetPromClusterFilter(), durStr)
	resChDeploymentLabels := ctx.QueryAtTime(queryDeploymentLabels, end)

	queryStatefulSetLabels := fmt.Sprintf(queryFmtStatefulSetLabels, env.GetPromClusterFilter(), durStr)
	resChStatefulSetLabels := ctx.QueryAtTime(queryStatefulSetLabels, end)

	queryDaemonSetLabels := fmt.Sprintf(queryFmtDaemonSetLabels, env.GetPromClusterFilter(), durStr, env.GetPromPodLabel(), env.GetPromNamespaceLabel(), env.GetPromClusterLabel())
	resChDaemonSetLabels := ctx.QueryAtTime(queryDaemonSetLabels, end)

	queryPodsWithReplicaSetOwner := fmt.Sprintf(queryFmtPodsWithReplicaSetOwner, env.GetPromClusterFilter(), durStr, env.GetPromPodLabel(), env.GetPromNamespaceLabel(), env.GetPromClusterLabel())
	resChPodsWithReplicaSetOwner := ctx.QueryAtTime(queryPodsWithReplicaSetOwner, end)

	queryReplicaSetsWithoutOwners := fmt.Sprintf(queryFmtReplicaSetsWithoutOwners, env.GetPromClusterFilter(), durStr, env.GetPromNamespaceLabel(), env.GetPromClusterLabel())
	resChReplicaSetsWithoutOwners := ctx.QueryAtTime(queryReplicaSetsWithoutOwners, end)

	queryReplicaSetsWithRolloutOwner := fmt.Sprintf(queryFmtReplicaSetsWithRolloutOwner, env.GetPromClusterFilter(), durStr, env.GetPromNamespaceLabel(), env.GetPromClusterLabel())
	resChReplicaSetsWithRolloutOwner := ctx.QueryAtTime(queryReplicaSetsWithRolloutOwner, end)

	queryJobLabels := fmt.Sprintf(queryFmtJobLabels, env.GetPromClusterFilter(), durStr, env.GetPromPodLabel(), env.GetPromNamespaceLabel(), env.GetPromClusterLabel())
	resChJobLabels := ctx.QueryAtTime(queryJobLabels, end)

	queryLBCostPerHr := fmt.Sprintf(queryFmtLBCostPerHr, env.GetPromClusterFilter(), durStr, env.GetPromNamespaceLabel(), env.GetPromClusterLabel())
	resChLBCostPerHr := ctx.QueryAtTime(queryLBCostPerHr, end)

	queryLBActiveMins := fmt.Sprintf(queryFmtLBActiveMins, env.GetPromClusterFilter(), env.GetPromNamespaceLabel(), env.GetPromClusterLabel(), durStr, resStr)
	resChLBActiveMins := ctx.QueryAtTime(queryLBActiveMins, end)

	resCPUCoresAllocated, _ := resChCPUCoresAllocated.Await()
	resCPURequests, _ := resChCPURequests.Await()
	resCPUUsageAvg, _ := resChCPUUsageAvg.Await()
	resRAMBytesAllocated, _ := resChRAMBytesAllocated.Await()
	resRAMRequests, _ := resChRAMRequests.Await()
	resRAMUsageAvg, _ := resChRAMUsageAvg.Await()
	resRAMUsageMax, _ := resChRAMUsageMax.Await()
	resGPUsRequested, _ := resChGPUsRequested.Await()
	resGPUsUsageAvg, _ := resChGPUsUsageAvg.Await()
	resGPUsUsageMax, _ := resChGPUsUsageMax.Await()
	resGPUsAllocated, _ := resChGPUsAllocated.Await()

	resIsGpuShared, _ := resChIsGpuShared.Await()
	resGetGPUInfo, _ := resChGetGPUInfo.Await()

	resNodeCostPerCPUHr, _ := resChNodeCostPerCPUHr.Await()
	resNodeCostPerRAMGiBHr, _ := resChNodeCostPerRAMGiBHr.Await()
	resNodeCostPerGPUHr, _ := resChNodeCostPerGPUHr.Await()
	resNodeIsSpot, _ := resChNodeIsSpot.Await()
	nodeExtendedData, _ := queryExtendedNodeData(ctx, start, end, durStr, resStr)

	resPVActiveMins, _ := resChPVActiveMins.Await()
	resPVBytes, _ := resChPVBytes.Await()
	resPVCostPerGiBHour, _ := resChPVCostPerGiBHour.Await()
	resPVMeta, _ := resChPVMeta.Await()

	resPVCInfo, _ := resChPVCInfo.Await()
	resPVCBytesRequested, _ := resChPVCBytesRequested.Await()
	resPodPVCAllocation, _ := resChPodPVCAllocation.Await()

	resNetTransferBytes, _ := resChNetTransferBytes.Await()
	resNetReceiveBytes, _ := resChNetReceiveBytes.Await()
	resNetZoneGiB, _ := resChNetZoneGiB.Await()
	resNetZoneCostPerGiB, _ := resChNetZoneCostPerGiB.Await()
	resNetRegionGiB, _ := resChNetRegionGiB.Await()
	resNetRegionCostPerGiB, _ := resChNetRegionCostPerGiB.Await()
	resNetInternetGiB, _ := resChNetInternetGiB.Await()
	resNetInternetCostPerGiB, _ := resChNetInternetCostPerGiB.Await()

	var resNodeLabels []*prom.QueryResult
	if env.GetAllocationNodeLabelsEnabled() {
		if env.GetAllocationNodeLabelsEnabled() {
			resNodeLabels, _ = resChNodeLabels.Await()
		}
	}
	resNamespaceLabels, _ := resChNamespaceLabels.Await()
	resNamespaceAnnotations, _ := resChNamespaceAnnotations.Await()
	resPodLabels, _ := resChPodLabels.Await()
	resPodAnnotations, _ := resChPodAnnotations.Await()
	resServiceLabels, _ := resChServiceLabels.Await()
	resDeploymentLabels, _ := resChDeploymentLabels.Await()
	resStatefulSetLabels, _ := resChStatefulSetLabels.Await()
	resDaemonSetLabels, _ := resChDaemonSetLabels.Await()
	resPodsWithReplicaSetOwner, _ := resChPodsWithReplicaSetOwner.Await()
	resReplicaSetsWithoutOwners, _ := resChReplicaSetsWithoutOwners.Await()
	resReplicaSetsWithRolloutOwner, _ := resChReplicaSetsWithRolloutOwner.Await()
	resJobLabels, _ := resChJobLabels.Await()
	resLBCostPerHr, _ := resChLBCostPerHr.Await()
	resLBActiveMins, _ := resChLBActiveMins.Await()

	if ctx.HasErrors() {
		for _, err := range ctx.Errors() {
			log.Errorf("CostModel.ComputeAllocation: query context error %s", err)
		}

		return allocSet, nil, ctx.ErrorCollection()
	}

	// We choose to apply allocation before requests in the cases of RAM and
	// CPU so that we can assert that allocation should always be greater than
	// or equal to request.
	applyCPUCoresAllocated(podMap, resCPUCoresAllocated, podUIDKeyMap)
	applyCPUCoresRequested(podMap, resCPURequests, podUIDKeyMap)
	applyCPUCoresUsedAvg(podMap, resCPUUsageAvg, podUIDKeyMap)
	applyCPUCoresUsedMax(podMap, resCPUUsageMax, podUIDKeyMap)
	applyRAMBytesAllocated(podMap, resRAMBytesAllocated, podUIDKeyMap)
	applyRAMBytesRequested(podMap, resRAMRequests, podUIDKeyMap)
	applyRAMBytesUsedAvg(podMap, resRAMUsageAvg, podUIDKeyMap)
	applyRAMBytesUsedMax(podMap, resRAMUsageMax, podUIDKeyMap)
	applyGPUUsage(podMap, resGPUsUsageAvg, podUIDKeyMap, GpuUsageAverageMode)
	applyGPUUsage(podMap, resGPUsUsageMax, podUIDKeyMap, GpuUsageMaxMode)
	applyGPUUsage(podMap, resIsGpuShared, podUIDKeyMap, GpuIsSharedMode)
	applyGPUUsage(podMap, resGetGPUInfo, podUIDKeyMap, GpuInfoMode)
	applyGPUsAllocated(podMap, resGPUsRequested, resGPUsAllocated, podUIDKeyMap)
	applyNetworkTotals(podMap, resNetTransferBytes, resNetReceiveBytes, podUIDKeyMap)
	applyNetworkAllocation(podMap, resNetZoneGiB, resNetZoneCostPerGiB, podUIDKeyMap, networkCrossZoneCost)
	applyNetworkAllocation(podMap, resNetRegionGiB, resNetRegionCostPerGiB, podUIDKeyMap, networkCrossRegionCost)
	applyNetworkAllocation(podMap, resNetInternetGiB, resNetInternetCostPerGiB, podUIDKeyMap, networkInternetCost)

	// In the case that a two pods with the same name had different containers,
	// we will double-count the containers. There is no way to associate each
	// container with the proper pod from the usage metrics above. This will
	// show up as a pod having two Allocations running for the whole pod runtime.

	// Other than that case, Allocations should be associated with pods by the
	// above functions.

	// At this point, we expect "Node" to be set by one of the above functions
	// (e.g. applyCPUCoresAllocated, etc.) -- otherwise, node labels will fail
	// to correctly apply to the pods.
	var nodeLabels map[nodeKey]map[string]string
	if env.GetAllocationNodeLabelsEnabled() {
		nodeLabels = resToNodeLabels(resNodeLabels)
	}
	namespaceLabels := resToNamespaceLabels(resNamespaceLabels)
	podLabels := resToPodLabels(resPodLabels, podUIDKeyMap, ingestPodUID)
	namespaceAnnotations := resToNamespaceAnnotations(resNamespaceAnnotations)
	podAnnotations := resToPodAnnotations(resPodAnnotations, podUIDKeyMap, ingestPodUID)
	applyLabels(podMap, nodeLabels, namespaceLabels, podLabels)
	applyAnnotations(podMap, namespaceAnnotations, podAnnotations)

	podDeploymentMap := labelsToPodControllerMap(podLabels, resToDeploymentLabels(resDeploymentLabels))
	podStatefulSetMap := labelsToPodControllerMap(podLabels, resToStatefulSetLabels(resStatefulSetLabels))
	podDaemonSetMap := resToPodDaemonSetMap(resDaemonSetLabels, podUIDKeyMap, ingestPodUID)
	podJobMap := resToPodJobMap(resJobLabels, podUIDKeyMap, ingestPodUID)
	podReplicaSetMap := resToPodReplicaSetMap(resPodsWithReplicaSetOwner, resReplicaSetsWithoutOwners, resReplicaSetsWithRolloutOwner, podUIDKeyMap, ingestPodUID)
	applyControllersToPods(podMap, podDeploymentMap)
	applyControllersToPods(podMap, podStatefulSetMap)
	applyControllersToPods(podMap, podDaemonSetMap)
	applyControllersToPods(podMap, podJobMap)
	applyControllersToPods(podMap, podReplicaSetMap)

	serviceLabels := getServiceLabels(resServiceLabels)
	allocsByService := map[serviceKey][]*opencost.Allocation{}
	applyServicesToPods(podMap, podLabels, allocsByService, serviceLabels)

	// TODO breakdown network costs?

	// Build out the map of all PVs with class, size and cost-per-hour.
	// Note: this does not record time running, which we may want to
	// include later for increased PV precision. (As long as the PV has
	// a PVC, we get time running there, so this is only inaccurate
	// for short-lived, unmounted PVs.)
	pvMap := map[pvKey]*pv{}
	buildPVMap(resolution, pvMap, resPVCostPerGiBHour, resPVActiveMins, resPVMeta, window)
	applyPVBytes(pvMap, resPVBytes)

	// Build out the map of all PVCs with time running, bytes requested,
	// and connect to the correct PV from pvMap. (If no PV exists, that
	// is noted, but does not result in any allocation/cost.)
	pvcMap := map[pvcKey]*pvc{}
	buildPVCMap(resolution, pvcMap, pvMap, resPVCInfo, window)
	applyPVCBytesRequested(pvcMap, resPVCBytesRequested)

	// Build out the relationships of pods to their PVCs. This step
	// populates the pvc.Count field so that pvc allocation can be
	// split appropriately among each pod's container allocation.
	podPVCMap := map[podKey][]*pvc{}
	buildPodPVCMap(podPVCMap, pvMap, pvcMap, podMap, resPodPVCAllocation, podUIDKeyMap, ingestPodUID)
	applyPVCsToPods(window, podMap, podPVCMap, pvcMap)

	// Identify PVCs without pods and add pv costs to the unmounted Allocation for the pvc's cluster
	applyUnmountedPVCs(window, podMap, pvcMap)

	// Identify PVs without PVCs and add PV costs to the unmounted Allocation for the PV's cluster
	applyUnmountedPVs(window, podMap, pvMap, pvcMap)

	lbMap := make(map[serviceKey]*lbCost)
	getLoadBalancerCosts(lbMap, resLBCostPerHr, resLBActiveMins, resolution, window)
	applyLoadBalancersToPods(window, podMap, lbMap, allocsByService)

	// Build out a map of Nodes with resource costs, discounts, and node types
	// for converting resource allocation data to cumulative costs.
	nodeMap := map[nodeKey]*nodePricing{}

	applyNodeCostPerCPUHr(nodeMap, resNodeCostPerCPUHr)
	applyNodeCostPerRAMGiBHr(nodeMap, resNodeCostPerRAMGiBHr)
	applyNodeCostPerGPUHr(nodeMap, resNodeCostPerGPUHr)
	applyNodeSpot(nodeMap, resNodeIsSpot)
	applyNodeDiscount(nodeMap, cm)
	applyExtendedNodeData(nodeMap, nodeExtendedData)
	cm.applyNodesToPod(podMap, nodeMap)

	// (3) Build out AllocationSet from Pod map
	for _, pod := range podMap {
		for _, alloc := range pod.Allocations {
			cluster := alloc.Properties.Cluster
			nodeName := alloc.Properties.Node
			namespace := alloc.Properties.Namespace
			podName := alloc.Properties.Pod
			container := alloc.Properties.Container

			// Make sure that the name is correct (node may not be present at this
			// point due to it missing from queryMinutes) then insert.
			alloc.Name = fmt.Sprintf("%s/%s/%s/%s/%s", cluster, nodeName, namespace, podName, container)
			allocSet.Set(alloc)
		}
	}

	return allocSet, nodeMap, nil
}<|MERGE_RESOLUTION|>--- conflicted
+++ resolved
@@ -17,7 +17,6 @@
 	// upstream KSM has implementation change vs OC internal KSM - it sets metric to 0 when pod goes down
 	// VS OC implementation which stops emitting it
 	// by adding != 0 filter, we keep just the active times in the prom result
-<<<<<<< HEAD
 	queryFmtPods    = `avg(kube_pod_container_status_running{%s} != 0) by (pod, %s, namespace, %s, %s)[%s:%s]`
 	queryFmtPodsUID = `avg(kube_pod_container_status_running{%s} != 0) by (pod, %s, namespace, %s, uid, %s)[%s:%s]`
 
@@ -30,23 +29,8 @@
 	queryFmtCPUUsageAvg                 = `avg(rate(container_cpu_usage_seconds_total{container!="", container_name!="POD", container!="POD", %s}[%s])) by (container_name, container, %s, pod_name, pod, %s, namespace, %s, instance, %s)`
 	queryFmtGPUsRequested               = `avg(avg_over_time(kube_pod_container_resource_requests{resource="nvidia_com_gpu", container!="",container!="POD", node!="", %s}[%s])) by (container, %s, pod, %s, namespace, %s, node, %s)`
 	queryFmtGPUsUsageAvg                = `avg(avg_over_time(DCGM_FI_PROF_GR_ENGINE_ACTIVE{container!=""}[%s])) by (container, %s, pod, %s, namespace, %s, %s)`
+  queryFmtGPUsUsageMax                = `max(max_over_time(DCGM_FI_PROF_GR_ENGINE_ACTIVE{container!=""}[%s])) by (container, pod, namespace, %s)`
 	queryFmtGPUsAllocated               = `avg(avg_over_time(container_gpu_allocation{container!="", container!="POD", node!="", %s}[%s])) by (container, %s, pod, %s, namespace, %s, node, %s)`
-=======
-	queryFmtPods    = `avg(kube_pod_container_status_running{%s} != 0) by (pod, namespace, %s)[%s:%s]`
-	queryFmtPodsUID = `avg(kube_pod_container_status_running{%s} != 0) by (pod, namespace, uid, %s)[%s:%s]`
-
-	queryFmtRAMBytesAllocated           = `avg(avg_over_time(container_memory_allocation_bytes{container!="", container!="POD", node!="", %s}[%s])) by (container, pod, namespace, node, %s, provider_id)`
-	queryFmtRAMRequests                 = `avg(avg_over_time(kube_pod_container_resource_requests{resource="memory", unit="byte", container!="", container!="POD", node!="", %s}[%s])) by (container, pod, namespace, node, %s)`
-	queryFmtRAMUsageAvg                 = `avg(avg_over_time(container_memory_working_set_bytes{container!="", container_name!="POD", container!="POD", %s}[%s])) by (container_name, container, pod_name, pod, namespace, instance, %s)`
-	queryFmtRAMUsageMax                 = `max(max_over_time(container_memory_working_set_bytes{container!="", container_name!="POD", container!="POD", %s}[%s])) by (container_name, container, pod_name, pod, namespace, instance, %s)`
-	queryFmtCPUCoresAllocated           = `avg(avg_over_time(container_cpu_allocation{container!="", container!="POD", node!="", %s}[%s])) by (container, pod, namespace, node, %s)`
-	queryFmtCPURequests                 = `avg(avg_over_time(kube_pod_container_resource_requests{resource="cpu", unit="core", container!="", container!="POD", node!="", %s}[%s])) by (container, pod, namespace, node, %s)`
-	queryFmtCPUUsageAvg                 = `avg(rate(container_cpu_usage_seconds_total{container!="", container_name!="POD", container!="POD", %s}[%s])) by (container_name, container, pod_name, pod, namespace, instance, %s)`
-	queryFmtGPUsRequested               = `avg(avg_over_time(kube_pod_container_resource_requests{resource="nvidia_com_gpu", container!="",container!="POD", node!="", %s}[%s])) by (container, pod, namespace, node, %s)`
-	queryFmtGPUsUsageAvg                = `avg(avg_over_time(DCGM_FI_PROF_GR_ENGINE_ACTIVE{container!=""}[%s])) by (container, pod, namespace, %s)`
-	queryFmtGPUsUsageMax                = `max(max_over_time(DCGM_FI_PROF_GR_ENGINE_ACTIVE{container!=""}[%s])) by (container, pod, namespace, %s)`
-	queryFmtGPUsAllocated               = `avg(avg_over_time(container_gpu_allocation{container!="", container!="POD", node!="", %s}[%s])) by (container, pod, namespace, node, %s)`
->>>>>>> 056962e7
 	queryFmtNodeCostPerCPUHr            = `avg(avg_over_time(node_cpu_hourly_cost{%s}[%s])) by (node, %s, instance_type, provider_id)`
 	queryFmtNodeCostPerRAMGiBHr         = `avg(avg_over_time(node_ram_hourly_cost{%s}[%s])) by (node, %s, instance_type, provider_id)`
 	queryFmtNodeCostPerGPUHr            = `avg(avg_over_time(node_gpu_hourly_cost{%s}[%s])) by (node, %s, instance_type, provider_id)`
@@ -449,26 +433,18 @@
 		}
 	}
 
-<<<<<<< HEAD
+  // GPU Queries
+	//queryIsGpuShared := fmt.Sprintf(queryFmtIsGPuShared, durStr)
 	queryGPUsRequested := fmt.Sprintf(queryFmtGPUsRequested, env.GetPromClusterFilter(), durStr, env.GetPromContainerLabel(), env.GetPromPodLabel(), env.GetPromNamespaceLabel(), env.GetPromClusterLabel())
-=======
-	// GPU Queries
-	//queryIsGpuShared := fmt.Sprintf(queryFmtIsGPuShared, durStr)
-	queryGPUsRequested := fmt.Sprintf(queryFmtGPUsRequested, env.GetPromClusterFilter(), durStr, env.GetPromClusterLabel())
->>>>>>> 056962e7
 	resChGPUsRequested := ctx.QueryAtTime(queryGPUsRequested, end)
 
 	queryGPUsUsageAvg := fmt.Sprintf(queryFmtGPUsUsageAvg, durStr, env.GetPromContainerLabel(), env.GetPromPodLabel(), env.GetPromNamespaceLabel(), env.GetPromClusterLabel())
 	resChGPUsUsageAvg := ctx.Query(queryGPUsUsageAvg)
 
-<<<<<<< HEAD
-	queryGPUsAllocated := fmt.Sprintf(queryFmtGPUsAllocated, env.GetPromClusterFilter(), durStr, env.GetPromContainerLabel(), env.GetPromPodLabel(), env.GetPromNamespaceLabel(), env.GetPromClusterLabel())
-=======
 	queryGPUsUsageMax := fmt.Sprintf(queryFmtGPUsUsageMax, durStr, env.GetPromClusterLabel())
 	resChGPUsUsageMax := ctx.Query(queryGPUsUsageMax)
 
-	queryGPUsAllocated := fmt.Sprintf(queryFmtGPUsAllocated, env.GetPromClusterFilter(), durStr, env.GetPromClusterLabel())
->>>>>>> 056962e7
+	queryGPUsAllocated := fmt.Sprintf(queryFmtGPUsAllocated, env.GetPromClusterFilter(), durStr, env.GetPromContainerLabel(), env.GetPromPodLabel(), env.GetPromNamespaceLabel(), env.GetPromClusterLabel())
 	resChGPUsAllocated := ctx.QueryAtTime(queryGPUsAllocated, end)
 
 	queryNodeCostPerCPUHr := fmt.Sprintf(queryFmtNodeCostPerCPUHr, env.GetPromClusterFilter(), durStr, env.GetPromClusterLabel())
