package costmodel

import (
	"fmt"
	"math"
	"strconv"
	"strings"
	"time"

	"github.com/opencost/opencost/core/pkg/log"
	"github.com/opencost/opencost/core/pkg/opencost"
	"github.com/opencost/opencost/core/pkg/util/promutil"
	"github.com/opencost/opencost/core/pkg/util/timeutil"
	"github.com/opencost/opencost/pkg/cloud/provider"
	"github.com/opencost/opencost/pkg/env"
	"github.com/opencost/opencost/pkg/prom"
	"k8s.io/apimachinery/pkg/labels"
)

// This is a bit of a hack to work around garbage data from cadvisor
// Ideally you cap each pod to the max CPU on its node, but that involves a bit more complexity, as it it would need to be done when allocations joins with asset data.
const CPU_SANITY_LIMIT = 512

// Sanity Limit for PV usage, set to 10 PB, in bytes for now
const KiB = 1024.0
const MiB = 1024.0 * KiB
const GiB = 1024.0 * MiB
const TiB = 1024.0 * GiB
const PiB = 1024.0 * TiB
const PV_USAGE_SANITY_LIMIT_BYTES = 10.0 * PiB

const (
	GpuUsageAverageMode = "AVERAGE"
	GpuUsageMaxMode     = "MAX"
	GpuIsSharedMode     = "SHARED"
	GpuInfoMode         = "GPU_INFO"
)

/* Pod Helpers */

func (cm *CostModel) buildPodMap(window opencost.Window, resolution, maxBatchSize time.Duration, podMap map[podKey]*pod, clusterStart, clusterEnd map[string]time.Time, ingestPodUID bool, podUIDKeyMap map[podKey][]podKey) error {
	// Assumes that window is positive and closed
	start, end := *window.Start(), *window.End()

	// Convert resolution duration to a query-ready string
	resStr := timeutil.DurationString(resolution)

	ctx := prom.NewNamedContext(cm.PrometheusClient, prom.AllocationContextName)

	// Query for (start, end) by (pod, namespace, cluster) over the given
	// window, using the given resolution, and if necessary in batches no
	// larger than the given maximum batch size. If working in batches, track
	// overall progress by starting with (window.start, window.start) and
	// querying in batches no larger than maxBatchSize from start-to-end,
	// folding each result set into podMap as the results come back.
	coverage := opencost.NewWindow(&start, &start)

	numQuery := 1
	for coverage.End().Before(end) {
		// Determine the (start, end) of the current batch
		batchStart := *coverage.End()
		batchEnd := coverage.End().Add(maxBatchSize)
		if batchEnd.After(end) {
			batchEnd = end
		}

		var resPods []*prom.QueryResult
		var err error
		maxTries := 3
		numTries := 0
		for resPods == nil && numTries < maxTries {
			numTries++

			// Query for the duration between start and end
			durStr := timeutil.DurationString(batchEnd.Sub(batchStart))
			if durStr == "" {
				// Negative duration, so set empty results and don't query
				resPods = []*prom.QueryResult{}
				err = nil
				break
			}

			// Submit and profile query

			var queryPods string
			// If ingesting UIDs, avg on them
			if ingestPodUID {
				queryPods = fmt.Sprintf(queryFmtPodsUID, env.GetPromClusterFilter(), env.GetPromPodLabel(), env.GetPromNamespaceLabel(), env.GetPromClusterLabel(), durStr, resStr)
			} else {
				queryPods = fmt.Sprintf(queryFmtPods, env.GetPromClusterFilter(), env.GetPromPodLabel(), env.GetPromNamespaceLabel(), env.GetPromClusterLabel(), durStr, resStr)
			}

			queryProfile := time.Now()
			resPods, err = ctx.QueryAtTime(queryPods, batchEnd).Await()
			if err != nil {
				log.Profile(queryProfile, fmt.Sprintf("CostModel.ComputeAllocation: pod query %d try %d failed: %s", numQuery, numTries, queryPods))
				resPods = nil
			}
		}

		if err != nil {
			return err
		}

		// queryFmtPodsUID will return both UID-containing results, and non-UID-containing results,
		// so filter out the non-containing results so we don't duplicate pods. This is due to the
		// default setup of Kubecost having replicated kube_pod_container_status_running and
		// included KSM kube_pod_container_status_running. Querying w/ UID will return both.
		if ingestPodUID {
			var resPodsUID []*prom.QueryResult

			for _, res := range resPods {
				_, err := res.GetString("uid")
				if err == nil {
					resPodsUID = append(resPodsUID, res)
				}
			}

			if len(resPodsUID) > 0 {
				resPods = resPodsUID
			} else {
				log.DedupedWarningf(5, "CostModel.ComputeAllocation: UID ingestion enabled, but query did not return any results with UID")
			}
		}

		applyPodResults(window, resolution, podMap, clusterStart, clusterEnd, resPods, ingestPodUID, podUIDKeyMap)

		coverage = coverage.ExpandEnd(batchEnd)
		numQuery++
	}

	return nil
}

func applyPodResults(window opencost.Window, resolution time.Duration, podMap map[podKey]*pod, clusterStart, clusterEnd map[string]time.Time, resPods []*prom.QueryResult, ingestPodUID bool, podUIDKeyMap map[podKey][]podKey) {
	for _, res := range resPods {
		if len(res.Values) == 0 {
			log.Warnf("CostModel.ComputeAllocation: empty minutes result")
			continue
		}

		cluster, err := res.GetString(env.GetPromClusterLabel())
		if err != nil {
			cluster = env.GetClusterID()
		}

		namespace, err := res.GetString(env.GetPromNamespaceLabel())
		if err != nil {
			namespace, err = res.GetString("namespace")
			if err != nil {
				log.Warnf("CostModel.ComputeAllocation: minutes query result missing field: %s", err)
				continue
			}
		}

		podName, err := res.GetString(env.GetPromPodLabel())
		if err != nil {
			podName, err = res.GetString("pod")
			if err != nil {
				log.Warnf("CostModel.ComputeAllocation: minutes query result missing field: %s", err)
				continue
			}
		}

		key := newPodKey(cluster, namespace, podName)

		// If thisPod UIDs are being used to ID pods, append them to the thisPod name in
		// the podKey.
		if ingestPodUID {

			uid, err := res.GetString("uid")
			if err != nil {
				log.Warnf("CostModel.ComputeAllocation: UID ingestion enabled, but query result missing field: %s", err)
			} else {

				newKey := newPodKey(cluster, namespace, podName+" "+uid)
				podUIDKeyMap[key] = append(podUIDKeyMap[key], newKey)

				key = newKey

			}

		}

		allocStart, allocEnd := calculateStartAndEnd(res, resolution, window)
		if allocStart.IsZero() || allocEnd.IsZero() {
			continue
		}

		// Set start if unset or this datum's start time is earlier than the
		// current earliest time.
		if _, ok := clusterStart[cluster]; !ok || allocStart.Before(clusterStart[cluster]) {
			clusterStart[cluster] = allocStart
		}

		// Set end if unset or this datum's end time is later than the
		// current latest time.
		if _, ok := clusterEnd[cluster]; !ok || allocEnd.After(clusterEnd[cluster]) {
			clusterEnd[cluster] = allocEnd
		}

		if thisPod, ok := podMap[key]; ok {
			// Pod has already been recorded, so update it accordingly
			if allocStart.Before(thisPod.Start) {
				thisPod.Start = allocStart
			}
			if allocEnd.After(thisPod.End) {
				thisPod.End = allocEnd
			}
		} else {
			// pod has not been recorded yet, so insert it
			podMap[key] = &pod{
				Window:      window.Clone(),
				Start:       allocStart,
				End:         allocEnd,
				Key:         key,
				Allocations: map[string]*opencost.Allocation{},
			}
		}
	}
}

func applyCPUCoresAllocated(podMap map[podKey]*pod, resCPUCoresAllocated []*prom.QueryResult, podUIDKeyMap map[podKey][]podKey) {
	for _, res := range resCPUCoresAllocated {
		key, err := resultPodKey(res, env.GetPromClusterLabel(), env.GetPromNamespaceLabel(), env.GetPromPodLabel())
		if err != nil {
			log.DedupedWarningf(10, "CostModel.ComputeAllocation: CPU allocation result missing field: %s", err)
			continue
		}

		container, err := res.GetString(env.GetPromContainerLabel())
		if err != nil {
			container, err = res.GetString("container")
			if err != nil {
				log.DedupedWarningf(10, "CostModel.ComputeAllocation: CPU allocation query result missing 'container': %s", key)
				continue
			}
		}

		var pods []*pod
		if thisPod, ok := podMap[key]; !ok {
			if uidKeys, ok := podUIDKeyMap[key]; ok {
				for _, uidKey := range uidKeys {
					thisPod, ok = podMap[uidKey]
					if ok {
						pods = append(pods, thisPod)
					}
				}
			} else {
				continue
			}
		} else {
			pods = []*pod{thisPod}
		}

		for _, thisPod := range pods {

			if _, ok := thisPod.Allocations[container]; !ok {
				thisPod.appendContainer(container)
			}

			cpuCores := res.Values[0].Value
			if cpuCores > CPU_SANITY_LIMIT {
				log.Infof("[WARNING] Very large cpu allocation, clamping to %f", res.Values[0].Value*(thisPod.Allocations[container].Minutes()/60.0))
				cpuCores = 0.0
			}
			hours := thisPod.Allocations[container].Minutes() / 60.0
			thisPod.Allocations[container].CPUCoreHours = cpuCores * hours

			node, err := res.GetString("node")
			if err != nil {
				log.Warnf("CostModel.ComputeAllocation: CPU allocation query result missing 'node': %s", key)
				continue
			}
			thisPod.Allocations[container].Properties.Node = node
			thisPod.Node = node
		}
	}
}

func applyCPUCoresRequested(podMap map[podKey]*pod, resCPUCoresRequested []*prom.QueryResult, podUIDKeyMap map[podKey][]podKey) {
	for _, res := range resCPUCoresRequested {
		key, err := resultPodKey(res, env.GetPromClusterLabel(), env.GetPromNamespaceLabel(), env.GetPromPodLabel())
		if err != nil {
			log.DedupedWarningf(10, "CostModel.ComputeAllocation: CPU request result missing field: %s", err)
			continue
		}

		container, err := res.GetString(env.GetPromContainerLabel())
		if err != nil {
			container, err = res.GetString("container")
			if err != nil {
				log.DedupedWarningf(10, "CostModel.ComputeAllocation: CPU request query result missing 'container': %s", key)
				continue
			}
		}

		var pods []*pod
		if thisPod, ok := podMap[key]; !ok {
			if uidKeys, ok := podUIDKeyMap[key]; ok {
				for _, uidKey := range uidKeys {
					thisPod, ok = podMap[uidKey]
					if ok {
						pods = append(pods, thisPod)
					}
				}
			} else {
				continue
			}
		} else {
			pods = []*pod{thisPod}
		}

		for _, thisPod := range pods {

			if _, ok := thisPod.Allocations[container]; !ok {
				thisPod.appendContainer(container)
			}

			thisPod.Allocations[container].CPUCoreRequestAverage = res.Values[0].Value

			// If CPU allocation is less than requests, set CPUCoreHours to
			// request level.
			if thisPod.Allocations[container].CPUCores() < res.Values[0].Value {
				thisPod.Allocations[container].CPUCoreHours = res.Values[0].Value * (thisPod.Allocations[container].Minutes() / 60.0)
			}
			if thisPod.Allocations[container].CPUCores() > CPU_SANITY_LIMIT {
				log.Infof("[WARNING] Very large cpu allocation, clamping! to %f", res.Values[0].Value*(thisPod.Allocations[container].Minutes()/60.0))
				thisPod.Allocations[container].CPUCoreHours = res.Values[0].Value * (thisPod.Allocations[container].Minutes() / 60.0)
			}
			node, err := res.GetString("node")
			if err != nil {
				log.Warnf("CostModel.ComputeAllocation: CPU request query result missing 'node': %s", key)
				continue
			}
			thisPod.Allocations[container].Properties.Node = node
			thisPod.Node = node
		}
	}
}

func applyCPUCoresUsedAvg(podMap map[podKey]*pod, resCPUCoresUsedAvg []*prom.QueryResult, podUIDKeyMap map[podKey][]podKey) {
	for _, res := range resCPUCoresUsedAvg {
		key, err := resultPodKey(res, env.GetPromClusterLabel(), env.GetPromNamespaceLabel(), env.GetPromPodLabel())
		if err != nil {
			log.DedupedWarningf(10, "CostModel.ComputeAllocation: CPU usage avg result missing field: %s", err)
			continue
		}

		container, err := res.GetString(env.GetPromContainerLabel())
		if container == "" || err != nil {
			container, err = res.GetString("container_name")
			if err != nil {
				container, err = res.GetString("container")
				if err != nil {
					log.DedupedWarningf(10, "CostModel.ComputeAllocation: CPU usage avg query result missing 'container': %s", key)
					continue
				}
			}
		}

		var pods []*pod
		if thisPod, ok := podMap[key]; !ok {
			if uidKeys, ok := podUIDKeyMap[key]; ok {
				for _, uidKey := range uidKeys {
					thisPod, ok = podMap[uidKey]
					if ok {
						pods = append(pods, thisPod)
					}
				}
			} else {
				continue
			}
		} else {
			pods = []*pod{thisPod}
		}

		for _, thisPod := range pods {

			if _, ok := thisPod.Allocations[container]; !ok {
				thisPod.appendContainer(container)
			}

			thisPod.Allocations[container].CPUCoreUsageAverage = res.Values[0].Value
			if res.Values[0].Value > CPU_SANITY_LIMIT {
				log.Infof("[WARNING] Very large cpu USAGE, dropping outlier")
				thisPod.Allocations[container].CPUCoreUsageAverage = 0.0
			}
		}
	}
}

func applyCPUCoresUsedMax(podMap map[podKey]*pod, resCPUCoresUsedMax []*prom.QueryResult, podUIDKeyMap map[podKey][]podKey) {
	for _, res := range resCPUCoresUsedMax {
		key, err := resultPodKey(res, env.GetPromClusterLabel(), env.GetPromNamespaceLabel(), env.GetPromPodLabel())
		if err != nil {
			log.DedupedWarningf(10, "CostModel.ComputeAllocation: CPU usage max result missing field: %s", err)
			continue
		}

		container, err := res.GetString(env.GetPromContainerLabel())
		if container == "" || err != nil {
			container, err = res.GetString("container_name")
			if err != nil {
				container, err = res.GetString("container")
				if err != nil {
					log.DedupedWarningf(10, "CostModel.ComputeAllocation: CPU usage max query result missing 'container': %s", key)
					continue
				}
			}
		}

		var pods []*pod
		if thisPod, ok := podMap[key]; !ok {
			if uidKeys, ok := podUIDKeyMap[key]; ok {
				for _, uidKey := range uidKeys {
					thisPod, ok = podMap[uidKey]
					if ok {
						pods = append(pods, thisPod)
					}
				}
			} else {
				continue
			}
		} else {
			pods = []*pod{thisPod}
		}

		for _, thisPod := range pods {

			if _, ok := thisPod.Allocations[container]; !ok {
				thisPod.appendContainer(container)
			}

			if thisPod.Allocations[container].RawAllocationOnly == nil {
				thisPod.Allocations[container].RawAllocationOnly = &opencost.RawAllocationOnlyData{
					CPUCoreUsageMax: res.Values[0].Value,
				}
			} else {
				thisPod.Allocations[container].RawAllocationOnly.CPUCoreUsageMax = res.Values[0].Value
			}
		}
	}
}

func applyRAMBytesAllocated(podMap map[podKey]*pod, resRAMBytesAllocated []*prom.QueryResult, podUIDKeyMap map[podKey][]podKey) {
	for _, res := range resRAMBytesAllocated {
		key, err := resultPodKey(res, env.GetPromClusterLabel(), env.GetPromNamespaceLabel(), env.GetPromPodLabel())
		if err != nil {
			log.DedupedWarningf(10, "CostModel.ComputeAllocation: RAM allocation result missing field: %s", err)
			continue
		}

		container, err := res.GetString(env.GetPromContainerLabel())
		if err != nil {
			container, err = res.GetString("container")
			if err != nil {
				log.DedupedWarningf(10, "CostModel.ComputeAllocation: RAM allocation query result missing 'container': %s", key)
				continue
			}
		}

		var pods []*pod
		if thisPod, ok := podMap[key]; !ok {
			if uidKeys, ok := podUIDKeyMap[key]; ok {
				for _, uidKey := range uidKeys {
					thisPod, ok = podMap[uidKey]
					if ok {
						pods = append(pods, thisPod)
					}
				}
			} else {
				continue
			}
		} else {
			pods = []*pod{thisPod}
		}

		for _, thisPod := range pods {

			if _, ok := thisPod.Allocations[container]; !ok {
				thisPod.appendContainer(container)
			}

			ramBytes := res.Values[0].Value
			hours := thisPod.Allocations[container].Minutes() / 60.0
			thisPod.Allocations[container].RAMByteHours = ramBytes * hours

			node, err := res.GetString("node")
			if err != nil {
				log.Warnf("CostModel.ComputeAllocation: RAM allocation query result missing 'node': %s", key)
				continue
			}
			thisPod.Allocations[container].Properties.Node = node
			thisPod.Node = node
		}
	}
}

func applyRAMBytesRequested(podMap map[podKey]*pod, resRAMBytesRequested []*prom.QueryResult, podUIDKeyMap map[podKey][]podKey) {
	for _, res := range resRAMBytesRequested {
		key, err := resultPodKey(res, env.GetPromClusterLabel(), env.GetPromNamespaceLabel(), env.GetPromPodLabel())
		if err != nil {
			log.DedupedWarningf(10, "CostModel.ComputeAllocation: RAM request result missing field: %s", err)
			continue
		}

		container, err := res.GetString(env.GetPromContainerLabel())
		if err != nil {
			container, err = res.GetString("container")
			if err != nil {
				log.DedupedWarningf(10, "CostModel.ComputeAllocation: RAM request query result missing 'container': %s", key)
				continue
			}
		}

		var pods []*pod
		if thisPod, ok := podMap[key]; !ok {
			if uidKeys, ok := podUIDKeyMap[key]; ok {
				for _, uidKey := range uidKeys {
					thisPod, ok = podMap[uidKey]
					if ok {
						pods = append(pods, thisPod)
					}
				}
			} else {
				continue
			}
		} else {
			pods = []*pod{thisPod}
		}

		for _, pod := range pods {

			if _, ok := pod.Allocations[container]; !ok {
				pod.appendContainer(container)
			}

			pod.Allocations[container].RAMBytesRequestAverage = res.Values[0].Value

			// If RAM allocation is less than requests, set RAMByteHours to
			// request level.
			if pod.Allocations[container].RAMBytes() < res.Values[0].Value {
				pod.Allocations[container].RAMByteHours = res.Values[0].Value * (pod.Allocations[container].Minutes() / 60.0)
			}

			node, err := res.GetString("node")
			if err != nil {
				log.Warnf("CostModel.ComputeAllocation: RAM request query result missing 'node': %s", key)
				continue
			}
			pod.Allocations[container].Properties.Node = node
			pod.Node = node
		}
	}
}

func applyRAMBytesUsedAvg(podMap map[podKey]*pod, resRAMBytesUsedAvg []*prom.QueryResult, podUIDKeyMap map[podKey][]podKey) {
	for _, res := range resRAMBytesUsedAvg {
		key, err := resultPodKey(res, env.GetPromClusterLabel(), env.GetPromNamespaceLabel(), env.GetPromPodLabel())
		if err != nil {
			log.DedupedWarningf(10, "CostModel.ComputeAllocation: RAM avg usage result missing field: %s", err)
			continue
		}

		container, err := res.GetString(env.GetPromContainerLabel())
		if container == "" || err != nil {
			container, err = res.GetString("container_name")
			if err != nil {
				container, err = res.GetString("container")
				if err != nil {
					log.DedupedWarningf(10, "CostModel.ComputeAllocation: RAM usage avg query result missing 'container': %s", key)
					continue
				}
			}
		}

		var pods []*pod
		if thisPod, ok := podMap[key]; !ok {
			if uidKeys, ok := podUIDKeyMap[key]; ok {
				for _, uidKey := range uidKeys {
					thisPod, ok = podMap[uidKey]
					if ok {
						pods = append(pods, thisPod)
					}
				}
			} else {
				continue
			}
		} else {
			pods = []*pod{thisPod}
		}

		for _, thisPod := range pods {

			if _, ok := thisPod.Allocations[container]; !ok {
				thisPod.appendContainer(container)
			}

			thisPod.Allocations[container].RAMBytesUsageAverage = res.Values[0].Value
		}
	}
}

func applyRAMBytesUsedMax(podMap map[podKey]*pod, resRAMBytesUsedMax []*prom.QueryResult, podUIDKeyMap map[podKey][]podKey) {
	for _, res := range resRAMBytesUsedMax {
		key, err := resultPodKey(res, env.GetPromClusterLabel(), env.GetPromNamespaceLabel(), env.GetPromPodLabel())
		if err != nil {
			log.DedupedWarningf(10, "CostModel.ComputeAllocation: RAM usage max result missing field: %s", err)
			continue
		}

		container, err := res.GetString(env.GetPromContainerLabel())
		if container == "" || err != nil {
			container, err = res.GetString("container_name")
			if err != nil {
				container, err = res.GetString("container")
				if err != nil {
					log.DedupedWarningf(10, "CostModel.ComputeAllocation: RAM usage max query result missing 'container': %s", key)
					continue
				}
			}
		}

		var pods []*pod
		if thisPod, ok := podMap[key]; !ok {
			if uidKeys, ok := podUIDKeyMap[key]; ok {
				for _, uidKey := range uidKeys {
					thisPod, ok = podMap[uidKey]
					if ok {
						pods = append(pods, thisPod)
					}
				}
			} else {
				continue
			}
		} else {
			pods = []*pod{thisPod}
		}

		for _, thisPod := range pods {

			if _, ok := thisPod.Allocations[container]; !ok {
				thisPod.appendContainer(container)
			}

			if thisPod.Allocations[container].RawAllocationOnly == nil {
				thisPod.Allocations[container].RawAllocationOnly = &opencost.RawAllocationOnlyData{
					RAMBytesUsageMax: res.Values[0].Value,
				}
			} else {
				thisPod.Allocations[container].RawAllocationOnly.RAMBytesUsageMax = res.Values[0].Value
			}
		}
	}
}

// same func is used for both GPUUsageAvg and GPUUsageMax
func applyGPUUsage(podMap map[podKey]*pod, resGPUUsageAvgOrMax []*prom.QueryResult, podUIDKeyMap map[podKey][]podKey, mode string) {
	// Example PromQueryResult: {container="dcgmproftester12", namespace="gpu", pod="dcgmproftester3-deployment-fc89c8dd6-ph7z5"} 0.997307
<<<<<<< HEAD
	for _, res := range resGPUUsageAvg {
		key, err := resultPodKey(res, env.GetPromClusterLabel(), env.GetPromNamespaceLabel(), env.GetPromPodLabel())
=======
	for _, res := range resGPUUsageAvgOrMax {
		key, err := resultPodKey(res, env.GetPromClusterLabel(), "namespace")
>>>>>>> 056962e7
		if err != nil {
			log.DedupedWarningf(10, "CostModel.ComputeAllocation: GPU usage avg/max result missing field: %s", err)
			continue
		}

		var pods []*pod
		if thisPod, ok := podMap[key]; !ok {
			if uidKeys, ok := podUIDKeyMap[key]; ok {
				for _, uidKey := range uidKeys {
					thisPod, ok = podMap[uidKey]
					if ok {
						pods = append(pods, thisPod)
					}
				}
			} else {
				continue
			}
		} else {
			pods = []*pod{thisPod}
		}

		for _, thisPod := range pods {
			container, err := res.GetString(env.GetPromContainerLabel())
			if err != nil {
<<<<<<< HEAD
				container, err = res.GetString("container")
				if err != nil {
					log.DedupedWarningf(10, "CostModel.ComputeAllocation: GPU usage avg query result missing 'container': %s", key)
					continue
				}
=======
				log.DedupedWarningf(10, "CostModel.ComputeAllocation: GPU usage avg/max query result missing 'container': %s", key)
				continue
>>>>>>> 056962e7
			}
			if _, ok := thisPod.Allocations[container]; !ok {
				thisPod.appendContainer(container)
			}

			// DCGM_FI_PROF_GR_ENGINE_ACTIVE metric is a float between 0-1.
			switch mode {
			case GpuUsageAverageMode:

				if thisPod.Allocations[container].GPUAllocation == nil {
					thisPod.Allocations[container].GPUAllocation = &opencost.GPUAllocation{GPUUsageAverage: &res.Values[0].Value}
				} else {
					thisPod.Allocations[container].GPUAllocation.GPUUsageAverage = &res.Values[0].Value
				}
			case GpuUsageMaxMode:
				thisPod.Allocations[container].RawAllocationOnly.GPUUsageMax = &res.Values[0].Value
			case GpuIsSharedMode:
				// if a container is using a GPU and it is shared, isGPUShared will be true
				// if a container is using GPU and it is NOT shared, isGPUShared will be false
				// if a container is NOT using a GPU, isGPUShared will be null
				if res.Metric["resource"] == "nvidia_com_gpu_shared" {
					trueVal := true
					if res.Values[0].Value == 1 {
						if thisPod.Allocations[container].GPUAllocation == nil {

							thisPod.Allocations[container].GPUAllocation = &opencost.GPUAllocation{IsGPUShared: &trueVal}
						} else {
							thisPod.Allocations[container].GPUAllocation.IsGPUShared = &trueVal
						}
					}
				} else if res.Metric["resource"] == "nvidia_com_gpu" {
					falseVal := false
					if res.Values[0].Value == 1 {
						if thisPod.Allocations[container].GPUAllocation == nil {
							thisPod.Allocations[container].GPUAllocation = &opencost.GPUAllocation{IsGPUShared: &falseVal}
						} else {
							thisPod.Allocations[container].GPUAllocation.IsGPUShared = &falseVal
						}
					}
				} else {
					continue
				}
			case GpuInfoMode:
				if thisPod.Allocations[container].GPUAllocation == nil {
					thisPod.Allocations[container].GPUAllocation = &opencost.GPUAllocation{
						GPUDevice: getSanitizedDeviceName(fmt.Sprintf("%s", res.Metric["device_name"])),
						GPUModel:  fmt.Sprintf("%s", res.Metric["modelName"]),
						GPUUUID:   fmt.Sprintf("%s", res.Metric["UUID"]),
					}
				} else {
					thisPod.Allocations[container].GPUAllocation.GPUDevice = getSanitizedDeviceName(fmt.Sprintf("%s", res.Metric["device"]))
					thisPod.Allocations[container].GPUAllocation.GPUModel = fmt.Sprintf("%s", res.Metric["modelName"])
					thisPod.Allocations[container].GPUAllocation.GPUUUID = fmt.Sprintf("%s", res.Metric["UUID"])
				}

			default:
				log.DedupedInfof(10, "CostModel.ComputeAllocation: Unknown mode: %s", mode)
			}
		}
	}
}

func applyGPUsAllocated(podMap map[podKey]*pod, resGPUsRequested []*prom.QueryResult, resGPUsAllocated []*prom.QueryResult, podUIDKeyMap map[podKey][]podKey) {
	if len(resGPUsAllocated) > 0 { // Use the new query, when it's become available in a window
		resGPUsRequested = resGPUsAllocated
	}
	for _, res := range resGPUsRequested {
		key, err := resultPodKey(res, env.GetPromClusterLabel(), env.GetPromNamespaceLabel(), env.GetPromPodLabel())
		if err != nil {
			log.DedupedWarningf(10, "CostModel.ComputeAllocation: GPU request result missing field: %s", err)
			continue
		}

		container, err := res.GetString(env.GetPromContainerLabel())
		if err != nil {
			container, err = res.GetString("container")
			if err != nil {
				log.DedupedWarningf(10, "CostModel.ComputeAllocation: GPU request query result missing 'container': %s", key)
				continue
			}
		}

		var pods []*pod
		if thisPod, ok := podMap[key]; !ok {
			if uidKeys, ok := podUIDKeyMap[key]; ok {
				for _, uidKey := range uidKeys {
					thisPod, ok = podMap[uidKey]
					if ok {
						pods = append(pods, thisPod)
					}
				}
			} else {
				continue
			}
		} else {
			pods = []*pod{thisPod}
		}

		for _, thisPod := range pods {

			if _, ok := thisPod.Allocations[container]; !ok {
				thisPod.appendContainer(container)
			}

			hrs := thisPod.Allocations[container].Minutes() / 60.0
			thisPod.Allocations[container].GPUHours = res.Values[0].Value * hrs

			// For now, it will always be the case that Request==Allocation. If
			// you would like to use a GPU you need to request the full GPU.
			// Therefore max(usage,request) will always equal request. In the
			// future this may need to be refactored when building support for
			// GPU Time Slicing.

			if thisPod.Allocations[container].GPUAllocation == nil {
				thisPod.Allocations[container].GPUAllocation = &opencost.GPUAllocation{
					GPURequestAverage: &res.Values[0].Value,
				}
			} else {
				thisPod.Allocations[container].GPUAllocation.GPURequestAverage = &res.Values[0].Value
				if thisPod.Allocations[container].GPUAllocation == nil {
					thisPod.Allocations[container].GPUAllocation = &opencost.GPUAllocation{
						GPURequestAverage: &res.Values[0].Value,
					}
				} else {
					thisPod.Allocations[container].GPUAllocation.GPURequestAverage = &res.Values[0].Value
				}
			}
		}
	}
}

func applyNetworkTotals(podMap map[podKey]*pod, resNetworkTransferBytes []*prom.QueryResult, resNetworkReceiveBytes []*prom.QueryResult, podUIDKeyMap map[podKey][]podKey) {
	for _, res := range resNetworkTransferBytes {
		podKey, err := resultPodKey(res, env.GetPromClusterLabel(), env.GetPromNamespaceLabel(), env.GetPromPodLabel())
		if err != nil {
			log.DedupedWarningf(10, "CostModel.ComputeAllocation: Network Transfer Bytes query result missing field: %s", err)
			continue
		}

		var pods []*pod

		if thisPod, ok := podMap[podKey]; !ok {
			if uidKeys, ok := podUIDKeyMap[podKey]; ok {
				for _, uidKey := range uidKeys {
					thisPod, ok = podMap[uidKey]
					if ok {
						pods = append(pods, thisPod)
					}
				}
			} else {
				continue
			}
		} else {
			pods = []*pod{thisPod}
		}

		for _, thisPod := range pods {
			for _, alloc := range thisPod.Allocations {
				alloc.NetworkTransferBytes = res.Values[0].Value / float64(len(thisPod.Allocations)) / float64(len(pods))
			}
		}
	}
	for _, res := range resNetworkReceiveBytes {
		podKey, err := resultPodKey(res, env.GetPromClusterLabel(), env.GetPromNamespaceLabel(), env.GetPromPodLabel())
		if err != nil {
			log.DedupedWarningf(10, "CostModel.ComputeAllocation: Network Receive Bytes query result missing field: %s", err)
			continue
		}

		var pods []*pod

		if thisPod, ok := podMap[podKey]; !ok {
			if uidKeys, ok := podUIDKeyMap[podKey]; ok {
				for _, uidKey := range uidKeys {
					thisPod, ok = podMap[uidKey]
					if ok {
						pods = append(pods, thisPod)
					}
				}
			} else {
				continue
			}
		} else {
			pods = []*pod{thisPod}
		}

		for _, thisPod := range pods {
			for _, alloc := range thisPod.Allocations {
				alloc.NetworkReceiveBytes = res.Values[0].Value / float64(len(thisPod.Allocations)) / float64(len(pods))
			}
		}
	}
}

func applyNetworkAllocation(podMap map[podKey]*pod, resNetworkGiB []*prom.QueryResult, resNetworkCostPerGiB []*prom.QueryResult, podUIDKeyMap map[podKey][]podKey, networkCostSubType string) {
	costPerGiBByCluster := map[string]float64{}

	for _, res := range resNetworkCostPerGiB {
		cluster, err := res.GetString(env.GetPromClusterLabel())
		if err != nil {
			cluster = env.GetClusterID()
		}

		costPerGiBByCluster[cluster] = res.Values[0].Value
	}

	for _, res := range resNetworkGiB {
		podKey, err := resultPodKey(res, env.GetPromClusterLabel(), env.GetPromNamespaceLabel(), env.GetPromPodLabel())
		if err != nil {
			log.DedupedWarningf(10, "CostModel.ComputeAllocation: Network allocation query result missing field: %s", err)
			continue
		}

		var pods []*pod

		if thisPod, ok := podMap[podKey]; !ok {
			if uidKeys, ok := podUIDKeyMap[podKey]; ok {
				for _, uidKey := range uidKeys {
					thisPod, ok = podMap[uidKey]
					if ok {
						pods = append(pods, thisPod)
					}
				}
			} else {
				continue
			}
		} else {
			pods = []*pod{thisPod}
		}

		for _, thisPod := range pods {
			for _, alloc := range thisPod.Allocations {
				gib := res.Values[0].Value / float64(len(thisPod.Allocations))
				costPerGiB := costPerGiBByCluster[podKey.Cluster]
				currentNetworkSubCost := gib * costPerGiB / float64(len(pods))
				switch networkCostSubType {
				case networkCrossZoneCost:
					alloc.NetworkCrossZoneCost = currentNetworkSubCost
				case networkCrossRegionCost:
					alloc.NetworkCrossRegionCost = currentNetworkSubCost
				case networkInternetCost:
					alloc.NetworkInternetCost = currentNetworkSubCost
				default:
					log.Warnf("CostModel.applyNetworkAllocation: unknown network subtype passed to the function: %s", networkCostSubType)
				}
				alloc.NetworkCost += currentNetworkSubCost
			}
		}
	}
}

func resToNodeLabels(resNodeLabels []*prom.QueryResult) map[nodeKey]map[string]string {
	nodeLabels := map[nodeKey]map[string]string{}

	for _, res := range resNodeLabels {
		nodeKey, err := resultNodeKey(res, env.GetPromClusterLabel(), "node")
		if err != nil {
			continue
		}

		if _, ok := nodeLabels[nodeKey]; !ok {
			nodeLabels[nodeKey] = map[string]string{}
		}

		for _, rawK := range env.GetAllocationNodeLabelsIncludeList() {
			labels := res.GetLabels()

			// Sanitize the given label name to match Prometheus formatting
			// e.g. topology.kubernetes.io/zone => topology_kubernetes_io_zone
			k := promutil.SanitizeLabelName(rawK)
			if v, ok := labels[k]; ok {
				nodeLabels[nodeKey][k] = v
				continue
			}

			// Try with the "label_" prefix, if not found
			// e.g. topology_kubernetes_io_zone => label_topology_kubernetes_io_zone
			k = fmt.Sprintf("label_%s", k)
			if v, ok := labels[k]; ok {
				nodeLabels[nodeKey][k] = v
			}
		}
	}

	return nodeLabels
}

func resToNamespaceLabels(resNamespaceLabels []*prom.QueryResult) map[namespaceKey]map[string]string {
	namespaceLabels := map[namespaceKey]map[string]string{}

	for _, res := range resNamespaceLabels {
		nsKey, err := resultNamespaceKey(res, env.GetPromClusterLabel(), env.GetPromNamespaceLabel())
		if err != nil {
			continue
		}

		if _, ok := namespaceLabels[nsKey]; !ok {
			namespaceLabels[nsKey] = map[string]string{}
		}

		for k, l := range res.GetLabels() {
			namespaceLabels[nsKey][k] = l
		}
	}

	return namespaceLabels
}

func resToPodLabels(resPodLabels []*prom.QueryResult, podUIDKeyMap map[podKey][]podKey, ingestPodUID bool) map[podKey]map[string]string {
	podLabels := map[podKey]map[string]string{}

	for _, res := range resPodLabels {
		key, err := resultPodKey(res, env.GetPromClusterLabel(), env.GetPromNamespaceLabel(), env.GetPromPodLabel())
		if err != nil {
			continue
		}

		var keys []podKey

		if ingestPodUID {
			if uidKeys, ok := podUIDKeyMap[key]; ok {

				keys = append(keys, uidKeys...)

			}
		} else {
			keys = []podKey{key}
		}

		for _, key := range keys {
			if _, ok := podLabels[key]; !ok {
				podLabels[key] = map[string]string{}
			}

			for k, l := range res.GetLabels() {
				podLabels[key][k] = l
			}
		}
	}

	return podLabels
}

func resToNamespaceAnnotations(resNamespaceAnnotations []*prom.QueryResult) map[string]map[string]string {
	namespaceAnnotations := map[string]map[string]string{}

	for _, res := range resNamespaceAnnotations {
		namespace, err := res.GetString(env.GetPromNamespaceLabel())
		if err != nil {
			namespace, err = res.GetString("namespace")
			if err != nil {
				continue
			}
		}

		if _, ok := namespaceAnnotations[namespace]; !ok {
			namespaceAnnotations[namespace] = map[string]string{}
		}

		for k, l := range res.GetAnnotations() {
			namespaceAnnotations[namespace][k] = l
		}
	}

	return namespaceAnnotations
}

func resToPodAnnotations(resPodAnnotations []*prom.QueryResult, podUIDKeyMap map[podKey][]podKey, ingestPodUID bool) map[podKey]map[string]string {
	podAnnotations := map[podKey]map[string]string{}

	for _, res := range resPodAnnotations {
		key, err := resultPodKey(res, env.GetPromClusterLabel(), env.GetPromNamespaceLabel(), env.GetPromPodLabel())
		if err != nil {
			continue
		}

		var keys []podKey

		if ingestPodUID {
			if uidKeys, ok := podUIDKeyMap[key]; ok {

				keys = append(keys, uidKeys...)

			}
		} else {
			keys = []podKey{key}
		}

		for _, key := range keys {
			if _, ok := podAnnotations[key]; !ok {
				podAnnotations[key] = map[string]string{}
			}

			for k, l := range res.GetAnnotations() {
				podAnnotations[key][k] = l
			}
		}
	}

	return podAnnotations
}

func applyLabels(podMap map[podKey]*pod, nodeLabels map[nodeKey]map[string]string, namespaceLabels map[namespaceKey]map[string]string, podLabels map[podKey]map[string]string) {
	for podKey, pod := range podMap {
		for _, alloc := range pod.Allocations {
			allocLabels := alloc.Properties.Labels
			if allocLabels == nil {
				allocLabels = make(map[string]string)
			}

			nsLabels := alloc.Properties.NamespaceLabels
			if nsLabels == nil {
				nsLabels = make(map[string]string)
			}

			// Apply node labels first, then namespace labels, then pod labels
			// so that pod labels overwrite namespace labels, which overwrite
			// node labels.

			if nodeLabels != nil {
				nodeKey := newNodeKey(pod.Key.Cluster, pod.Node)
				if labels, ok := nodeLabels[nodeKey]; ok {
					for k, v := range labels {
						allocLabels[k] = v
					}
				}
			}

			nsKey := podKey.namespaceKey
			if labels, ok := namespaceLabels[nsKey]; ok {
				for k, v := range labels {
					allocLabels[k] = v
					nsLabels[k] = v
				}
			}

			if labels, ok := podLabels[podKey]; ok {
				for k, v := range labels {
					allocLabels[k] = v
				}
			}

			alloc.Properties.Labels = allocLabels
			alloc.Properties.NamespaceLabels = nsLabels

		}
	}
}

func applyAnnotations(podMap map[podKey]*pod, namespaceAnnotations map[string]map[string]string, podAnnotations map[podKey]map[string]string) {
	for key, pod := range podMap {
		for _, alloc := range pod.Allocations {
			allocAnnotations := alloc.Properties.Annotations
			if allocAnnotations == nil {
				allocAnnotations = make(map[string]string)
			}

			nsAnnotations := alloc.Properties.NamespaceAnnotations
			if nsAnnotations == nil {
				nsAnnotations = make(map[string]string)
			}

			// Apply namespace annotations first, then pod annotations so that
			// pod labels overwrite namespace labels.
			if labels, ok := namespaceAnnotations[key.Namespace]; ok {
				for k, v := range labels {
					allocAnnotations[k] = v
					nsAnnotations[k] = v
				}
			}
			if labels, ok := podAnnotations[key]; ok {
				for k, v := range labels {
					allocAnnotations[k] = v
				}
			}

			alloc.Properties.Annotations = allocAnnotations
			alloc.Properties.NamespaceAnnotations = nsAnnotations
		}
	}
}

func resToDeploymentLabels(resDeploymentLabels []*prom.QueryResult) map[controllerKey]map[string]string {
	deploymentLabels := map[controllerKey]map[string]string{}

	for _, res := range resDeploymentLabels {
		controllerKey, err := resultDeploymentKey(res, env.GetPromClusterLabel(), env.GetPromNamespaceLabel(), "deployment")
		if err != nil {
			continue
		}

		if _, ok := deploymentLabels[controllerKey]; !ok {
			deploymentLabels[controllerKey] = map[string]string{}
		}

		for k, l := range res.GetLabels() {
			deploymentLabels[controllerKey][k] = l
		}
	}

	// Prune duplicate deployments. That is, if the same deployment exists with
	// hyphens instead of underscores, keep the one that uses hyphens.
	for key := range deploymentLabels {
		if strings.Contains(key.Controller, "_") {
			duplicateController := strings.Replace(key.Controller, "_", "-", -1)
			duplicateKey := newControllerKey(key.Cluster, key.Namespace, key.ControllerKind, duplicateController)
			if _, ok := deploymentLabels[duplicateKey]; ok {
				delete(deploymentLabels, key)
			}
		}
	}

	return deploymentLabels
}

func resToStatefulSetLabels(resStatefulSetLabels []*prom.QueryResult) map[controllerKey]map[string]string {
	statefulSetLabels := map[controllerKey]map[string]string{}

	for _, res := range resStatefulSetLabels {
		controllerKey, err := resultStatefulSetKey(res, env.GetPromClusterLabel(), env.GetPromNamespaceLabel(), "statefulSet")
		if err != nil {
			continue
		}

		if _, ok := statefulSetLabels[controllerKey]; !ok {
			statefulSetLabels[controllerKey] = map[string]string{}
		}

		for k, l := range res.GetLabels() {
			statefulSetLabels[controllerKey][k] = l
		}
	}

	// Prune duplicate stateful sets. That is, if the same stateful set exists
	// with hyphens instead of underscores, keep the one that uses hyphens.
	for key := range statefulSetLabels {
		if strings.Contains(key.Controller, "_") {
			duplicateController := strings.Replace(key.Controller, "_", "-", -1)
			duplicateKey := newControllerKey(key.Cluster, key.Namespace, key.ControllerKind, duplicateController)
			if _, ok := statefulSetLabels[duplicateKey]; ok {
				delete(statefulSetLabels, key)
			}
		}
	}

	return statefulSetLabels
}

func labelsToPodControllerMap(podLabels map[podKey]map[string]string, controllerLabels map[controllerKey]map[string]string) map[podKey]controllerKey {
	podControllerMap := map[podKey]controllerKey{}

	// For each controller, turn the labels into a selector and attempt to
	// match it with each set of pod labels. A match indicates that the pod
	// belongs to the controller.
	for cKey, cLabels := range controllerLabels {
		selector := labels.Set(cLabels).AsSelectorPreValidated()

		for pKey, pLabels := range podLabels {
			// If the pod is in a different cluster or namespace, there is
			// no need to compare the labels.
			if cKey.Cluster != pKey.Cluster || cKey.Namespace != pKey.Namespace {
				continue
			}

			podLabelSet := labels.Set(pLabels)
			if selector.Matches(podLabelSet) {
				if _, ok := podControllerMap[pKey]; ok {
					log.DedupedWarningf(5, "CostModel.ComputeAllocation: PodControllerMap match already exists: %s matches %s and %s", pKey, podControllerMap[pKey], cKey)
				}
				podControllerMap[pKey] = cKey
			}
		}
	}

	return podControllerMap
}

func resToPodDaemonSetMap(resDaemonSetLabels []*prom.QueryResult, podUIDKeyMap map[podKey][]podKey, ingestPodUID bool) map[podKey]controllerKey {
	daemonSetLabels := map[podKey]controllerKey{}

	for _, res := range resDaemonSetLabels {
		controllerKey, err := resultDaemonSetKey(res, env.GetPromClusterLabel(), env.GetPromNamespaceLabel(), "owner_name")
		if err != nil {
			continue
		}

		pod, err := res.GetString(env.GetPromPodLabel())
		if err != nil {
			pod, err = res.GetString("pod")
			if err != nil {
				log.Warnf("CostModel.ComputeAllocation: DaemonSetLabel result without pod: %s", controllerKey)
			}
		}

		key := newPodKey(controllerKey.Cluster, controllerKey.Namespace, pod)

		var keys []podKey

		if ingestPodUID {
			if uidKeys, ok := podUIDKeyMap[key]; ok {

				keys = append(keys, uidKeys...)

			}
		} else {
			keys = []podKey{key}
		}

		for _, key := range keys {
			daemonSetLabels[key] = controllerKey
		}
	}

	return daemonSetLabels
}

func resToPodJobMap(resJobLabels []*prom.QueryResult, podUIDKeyMap map[podKey][]podKey, ingestPodUID bool) map[podKey]controllerKey {
	jobLabels := map[podKey]controllerKey{}

	for _, res := range resJobLabels {
		controllerKey, err := resultJobKey(res, env.GetPromClusterLabel(), env.GetPromNamespaceLabel(), "owner_name")
		if err != nil {
			continue
		}

		// Convert the name of Jobs generated by CronJobs to the name of the
		// CronJob by stripping the timestamp off the end.
		match := isCron.FindStringSubmatch(controllerKey.Controller)
		if match != nil {
			controllerKey.Controller = match[1]
		}

		pod, err := res.GetString(env.GetPromPodLabel())
		if err != nil {
			pod, err = res.GetString("pod")
			if err != nil {
				log.Warnf("CostModel.ComputeAllocation: JobLabel result without pod: %s", controllerKey)
			}
		}

		key := newPodKey(controllerKey.Cluster, controllerKey.Namespace, pod)

		var keys []podKey

		if ingestPodUID {
			if uidKeys, ok := podUIDKeyMap[key]; ok {

				keys = append(keys, uidKeys...)

			}
		} else {
			keys = []podKey{key}
		}

		for _, key := range keys {
			jobLabels[key] = controllerKey
		}
	}

	return jobLabels
}

func resToPodReplicaSetMap(resPodsWithReplicaSetOwner []*prom.QueryResult, resReplicaSetsWithoutOwners []*prom.QueryResult, resReplicaSetsWithRolloutOwner []*prom.QueryResult, podUIDKeyMap map[podKey][]podKey, ingestPodUID bool) map[podKey]controllerKey {
	// Build out set of ReplicaSets that have no owners, themselves, such that
	// the ReplicaSet should be used as the owner of the Pods it controls.
	// (This should exclude, for example, ReplicaSets that are controlled by
	// Deployments, in which case the Deployment should be the pod's owner.)
	// Additionally, add to this set of ReplicaSets those ReplicaSets that
	// are owned by a Rollout
	replicaSets := map[controllerKey]struct{}{}

	// Create unowned ReplicaSet controller keys
	for _, res := range resReplicaSetsWithoutOwners {
		controllerKey, err := resultReplicaSetKey(res, env.GetPromClusterLabel(), env.GetPromNamespaceLabel(), "replicaset")
		if err != nil {
			continue
		}

		replicaSets[controllerKey] = struct{}{}
	}

	// Create Rollout-owned ReplicaSet controller keys
	for _, res := range resReplicaSetsWithRolloutOwner {
		controllerKey, err := resultReplicaSetRolloutKey(res, env.GetPromClusterLabel(), env.GetPromNamespaceLabel(), "replicaset")
		if err != nil {
			continue
		}

		replicaSets[controllerKey] = struct{}{}
	}

	// Create the mapping of Pods to ReplicaSets, ignoring any ReplicaSets that
	// do not appear in the set of unowned/Rollout-owned ReplicaSets above.
	podToReplicaSet := map[podKey]controllerKey{}

	for _, res := range resPodsWithReplicaSetOwner {
		// First, check if this pod is owned by an unowned ReplicaSet
		controllerKey, err := resultReplicaSetKey(res, env.GetPromClusterLabel(), env.GetPromNamespaceLabel(), "owner_name")
		if err != nil {
			continue
		} else if _, ok := replicaSets[controllerKey]; !ok {
			// If the pod is not owned by an unowned ReplicaSet, check if
			// it's owned by a Rollout-owned ReplicaSet
			controllerKey, err = resultReplicaSetRolloutKey(res, env.GetPromClusterLabel(), env.GetPromNamespaceLabel(), "owner_name")
			if err != nil {
				continue
			} else if _, ok := replicaSets[controllerKey]; !ok {
				continue
			}
		}

		pod, err := res.GetString(env.GetPromPodLabel())
		if err != nil {
			pod, err = res.GetString("pod")
			if err != nil {
				log.Warnf("CostModel.ComputeAllocation: ReplicaSet result without pod: %s", controllerKey)
			}
		}

		key := newPodKey(controllerKey.Cluster, controllerKey.Namespace, pod)

		var keys []podKey

		if ingestPodUID {
			if uidKeys, ok := podUIDKeyMap[key]; ok {
				keys = append(keys, uidKeys...)
			}
		} else {
			keys = []podKey{key}
		}

		for _, key := range keys {
			podToReplicaSet[key] = controllerKey
		}
	}

	return podToReplicaSet
}

func applyControllersToPods(podMap map[podKey]*pod, podControllerMap map[podKey]controllerKey) {
	for key, pod := range podMap {
		for _, alloc := range pod.Allocations {
			if controllerKey, ok := podControllerMap[key]; ok {
				alloc.Properties.ControllerKind = controllerKey.ControllerKind
				alloc.Properties.Controller = controllerKey.Controller
			}
		}
	}
}

/* Service Helpers */

func getServiceLabels(resServiceLabels []*prom.QueryResult) map[serviceKey]map[string]string {
	serviceLabels := map[serviceKey]map[string]string{}

	for _, res := range resServiceLabels {
		serviceKey, err := resultServiceKey(res, env.GetPromClusterLabel(), env.GetPromNamespaceLabel(), "service")
		if err != nil {
			continue
		}

		if _, ok := serviceLabels[serviceKey]; !ok {
			serviceLabels[serviceKey] = map[string]string{}
		}

		for k, l := range res.GetLabels() {
			serviceLabels[serviceKey][k] = l
		}
	}

	// Prune duplicate services. That is, if the same service exists with
	// hyphens instead of underscores, keep the one that uses hyphens.
	for key := range serviceLabels {
		if strings.Contains(key.Service, "_") {
			duplicateService := strings.Replace(key.Service, "_", "-", -1)
			duplicateKey := newServiceKey(key.Cluster, key.Namespace, duplicateService)
			if _, ok := serviceLabels[duplicateKey]; ok {
				delete(serviceLabels, key)
			}
		}
	}

	return serviceLabels
}

func applyServicesToPods(podMap map[podKey]*pod, podLabels map[podKey]map[string]string, allocsByService map[serviceKey][]*opencost.Allocation, serviceLabels map[serviceKey]map[string]string) {
	podServicesMap := map[podKey][]serviceKey{}

	// For each service, turn the labels into a selector and attempt to
	// match it with each set of pod labels. A match indicates that the pod
	// belongs to the service.
	for sKey, sLabels := range serviceLabels {
		selector := labels.Set(sLabels).AsSelectorPreValidated()

		for pKey, pLabels := range podLabels {
			// If the pod is in a different cluster or namespace, there is
			// no need to compare the labels.
			if sKey.Cluster != pKey.Cluster || sKey.Namespace != pKey.Namespace {
				continue
			}

			podLabelSet := labels.Set(pLabels)
			if selector.Matches(podLabelSet) {
				if _, ok := podServicesMap[pKey]; !ok {
					podServicesMap[pKey] = []serviceKey{}
				}
				podServicesMap[pKey] = append(podServicesMap[pKey], sKey)
			}
		}
	}

	// For each allocation in each pod, attempt to find and apply the list of
	// services associated with the allocation's pod.
	for key, pod := range podMap {
		for _, alloc := range pod.Allocations {
			if sKeys, ok := podServicesMap[key]; ok {
				services := []string{}
				for _, sKey := range sKeys {
					services = append(services, sKey.Service)
					allocsByService[sKey] = append(allocsByService[sKey], alloc)
				}
				alloc.Properties.Services = services

			}
		}
	}
}

func getLoadBalancerCosts(lbMap map[serviceKey]*lbCost, resLBCost, resLBActiveMins []*prom.QueryResult, resolution time.Duration, window opencost.Window) {
	for _, res := range resLBActiveMins {
		serviceKey, err := resultServiceKey(res, env.GetPromClusterLabel(), env.GetPromNamespaceLabel(), "service_name")
		if err != nil || len(res.Values) == 0 {
			continue
		}

		// load balancers have interpolation for costs, we don't need to offset the resolution
		lbStart, lbEnd := calculateStartAndEnd(res, resolution, window)
		if lbStart.IsZero() || lbEnd.IsZero() {
			log.Warnf("CostModel.ComputeAllocation: pvc %s has no running time", serviceKey)
		}

		lbMap[serviceKey] = &lbCost{
			Start: lbStart,
			End:   lbEnd,
		}
	}

	for _, res := range resLBCost {
		serviceKey, err := resultServiceKey(res, env.GetPromClusterLabel(), env.GetPromNamespaceLabel(), "service_name")
		if err != nil {
			continue
		}

		// get the ingress IP to determine if this is a private LB
		ip, err := res.GetString("ingress_ip")
		if err != nil {
			log.Warnf("error getting ingress ip for key %s: %v, skipping", serviceKey, err)
			// do not count the time that the service was being created or deleted
			// ingress IP will be empty string
			// only add cost to allocation when external IP is provisioned
			if ip == "" {
				continue
			}
		}

		// Apply cost as price-per-hour * hours
		if lb, ok := lbMap[serviceKey]; ok {
			lbPricePerHr := res.Values[0].Value
			// interpolate any missing data
			resolutionHours := resolution.Hours()
			resultHours := lb.End.Sub(lb.Start).Hours()
			scaleFactor := (resolutionHours + resultHours) / resultHours

			// after scaling, we can adjust the timings to reflect the interpolated data
			lb.End = lb.End.Add(resolution)

			lb.TotalCost += lbPricePerHr * resultHours * scaleFactor
			lb.Ip = ip
			lb.Private = privateIPCheck(ip)
		} else {
			log.DedupedWarningf(20, "CostModel: found minutes for key that does not exist: %s", serviceKey)
		}
	}
}

func applyLoadBalancersToPods(window opencost.Window, podMap map[podKey]*pod, lbMap map[serviceKey]*lbCost, allocsByService map[serviceKey][]*opencost.Allocation) {
	for sKey, lb := range lbMap {
		totalHours := 0.0
		allocHours := make(map[*opencost.Allocation]float64)

		allocs, ok := allocsByService[sKey]
		// if there are no allocations using the service, add its cost to the Unmounted pod for its cluster
		if !ok {
			pod := getUnmountedPodForCluster(window, podMap, sKey.Cluster)
			pod.Allocations[opencost.UnmountedSuffix].LoadBalancerCost += lb.TotalCost
			pod.Allocations[opencost.UnmountedSuffix].Properties.Services = append(pod.Allocations[opencost.UnmountedSuffix].Properties.Services, sKey.Service)
		}
		// Add portion of load balancing cost to each allocation
		// proportional to the total number of hours allocations used the load balancer
		for _, alloc := range allocs {
			// Determine the (start, end) of the relationship between the
			// given lbCost and the associated Allocation so that a precise
			// number of hours can be used to compute cumulative cost.
			s, e := alloc.Start, alloc.End
			if lb.Start.After(alloc.Start) {
				s = lb.Start
			}
			if lb.End.Before(alloc.End) {
				e = lb.End
			}
			hours := e.Sub(s).Hours()
			// A negative number of hours signifies no overlap between the windows
			if hours > 0 {
				totalHours += hours
				allocHours[alloc] = hours
			}
		}

		// Distribute cost of service once total hours is calculated
		for alloc, hours := range allocHours {
			alloc.LoadBalancerCost += lb.TotalCost * hours / totalHours
		}

		for _, alloc := range allocs {
			// reocord the hours overlapped with the allocation for the load balancer
			// if there was overlap. Otherwise, record a 0.0.
			// TODO: Do we really want to include load balancers that have 0 overlap
			// TODO: hours with the allocation?
			var hours float64 = 0.0
			if _, ok := allocHours[alloc]; ok {
				hours = allocHours[alloc]
			}

			if alloc.LoadBalancers == nil {
				alloc.LoadBalancers = opencost.LbAllocations{}
			}

			if _, found := alloc.LoadBalancers[sKey.String()]; found {
				alloc.LoadBalancers[sKey.String()].Cost += alloc.LoadBalancerCost
				alloc.LoadBalancers[sKey.String()].Hours += hours
			} else {
				alloc.LoadBalancers[sKey.String()] = &opencost.LbAllocation{
					Service: sKey.Namespace + "/" + sKey.Service,
					Cost:    alloc.LoadBalancerCost,
					Private: lb.Private,
					Ip:      lb.Ip,
					Hours:   hours,
				}
			}
		}

		// If there was no overlap apply to Unmounted pod
		if len(allocHours) == 0 {
			pod := getUnmountedPodForCluster(window, podMap, sKey.Cluster)
			pod.Allocations[opencost.UnmountedSuffix].LoadBalancerCost += lb.TotalCost
			pod.Allocations[opencost.UnmountedSuffix].Properties.Services = append(pod.Allocations[opencost.UnmountedSuffix].Properties.Services, sKey.Service)
		}
	}
}

/* Node Helpers */

func applyNodeCostPerCPUHr(nodeMap map[nodeKey]*nodePricing, resNodeCostPerCPUHr []*prom.QueryResult) {
	for _, res := range resNodeCostPerCPUHr {
		cluster, err := res.GetString(env.GetPromClusterLabel())
		if err != nil {
			cluster = env.GetClusterID()
		}

		node, err := res.GetString("node")
		if err != nil {
			log.Warnf("CostModel.ComputeAllocation: Node CPU cost query result missing field: \"%s\" for node \"%s\"", err, node)
			continue
		}

		instanceType, err := res.GetString("instance_type")
		if err != nil {
			log.Warnf("CostModel.ComputeAllocation: Node CPU cost query result missing field: \"%s\" for node \"%s\"", err, node)
		}

		providerID, err := res.GetString("provider_id")
		if err != nil {
			log.Warnf("CostModel.ComputeAllocation: Node CPU cost query result missing field: \"%s\" for node \"%s\"", err, node)
		}

		key := newNodeKey(cluster, node)
		if _, ok := nodeMap[key]; !ok {
			nodeMap[key] = &nodePricing{
				Name:       node,
				NodeType:   instanceType,
				ProviderID: provider.ParseID(providerID),
			}
		}

		nodeMap[key].CostPerCPUHr = res.Values[0].Value
	}
}

func applyNodeCostPerRAMGiBHr(nodeMap map[nodeKey]*nodePricing, resNodeCostPerRAMGiBHr []*prom.QueryResult) {
	for _, res := range resNodeCostPerRAMGiBHr {
		cluster, err := res.GetString(env.GetPromClusterLabel())
		if err != nil {
			cluster = env.GetClusterID()
		}

		node, err := res.GetString("node")
		if err != nil {
			log.Warnf("CostModel.ComputeAllocation: Node RAM cost query result missing field: \"%s\" for node \"%s\"", err, node)
			continue
		}

		instanceType, err := res.GetString("instance_type")
		if err != nil {
			log.Warnf("CostModel.ComputeAllocation: Node RAM cost query result missing field: \"%s\" for node \"%s\"", err, node)
		}

		providerID, err := res.GetString("provider_id")
		if err != nil {
			log.Warnf("CostModel.ComputeAllocation: Node RAM cost query result missing field: \"%s\" for node \"%s\"", err, node)
		}

		key := newNodeKey(cluster, node)
		if _, ok := nodeMap[key]; !ok {
			nodeMap[key] = &nodePricing{
				Name:       node,
				NodeType:   instanceType,
				ProviderID: provider.ParseID(providerID),
			}
		}

		nodeMap[key].CostPerRAMGiBHr = res.Values[0].Value
	}
}

func applyNodeCostPerGPUHr(nodeMap map[nodeKey]*nodePricing, resNodeCostPerGPUHr []*prom.QueryResult) {
	for _, res := range resNodeCostPerGPUHr {
		cluster, err := res.GetString(env.GetPromClusterLabel())
		if err != nil {
			cluster = env.GetClusterID()
		}

		node, err := res.GetString("node")
		if err != nil {
			log.Warnf("CostModel.ComputeAllocation: Node GPU cost query result missing field: \"%s\" for node \"%s\"", err, node)
			continue
		}

		instanceType, err := res.GetString("instance_type")
		if err != nil {
			log.Warnf("CostModel.ComputeAllocation: Node GPU cost query result missing field: \"%s\" for node \"%s\"", err, node)
		}

		providerID, err := res.GetString("provider_id")
		if err != nil {
			log.Warnf("CostModel.ComputeAllocation: Node GPU cost query result missing field: \"%s\" for node \"%s\"", err, node)
		}

		key := newNodeKey(cluster, node)
		if _, ok := nodeMap[key]; !ok {
			nodeMap[key] = &nodePricing{
				Name:       node,
				NodeType:   instanceType,
				ProviderID: provider.ParseID(providerID),
			}
		}

		nodeMap[key].CostPerGPUHr = res.Values[0].Value
	}
}

func applyNodeSpot(nodeMap map[nodeKey]*nodePricing, resNodeIsSpot []*prom.QueryResult) {
	for _, res := range resNodeIsSpot {
		cluster, err := res.GetString(env.GetPromClusterLabel())
		if err != nil {
			cluster = env.GetClusterID()
		}

		node, err := res.GetString("node")
		if err != nil {
			log.Warnf("CostModel.ComputeAllocation: Node spot query result missing field: %s", err)
			continue
		}

		key := newNodeKey(cluster, node)
		if _, ok := nodeMap[key]; !ok {
			log.Warnf("CostModel.ComputeAllocation: Node spot query result for missing node: %s", key)
			continue
		}

		nodeMap[key].Preemptible = res.Values[0].Value > 0
	}
}

func applyNodeDiscount(nodeMap map[nodeKey]*nodePricing, cm *CostModel) {
	if cm == nil {
		return
	}

	c, err := cm.Provider.GetConfig()
	if err != nil {
		log.Errorf("CostModel.ComputeAllocation: applyNodeDiscount: %s", err)
		return
	}

	discount, err := ParsePercentString(c.Discount)
	if err != nil {
		log.Errorf("CostModel.ComputeAllocation: applyNodeDiscount: %s", err)
		return
	}

	negotiatedDiscount, err := ParsePercentString(c.NegotiatedDiscount)
	if err != nil {
		log.Errorf("CostModel.ComputeAllocation: applyNodeDiscount: %s", err)
		return
	}

	for _, node := range nodeMap {
		// TODO GKE Reserved Instances into account
		node.Discount = cm.Provider.CombinedDiscountForNode(node.NodeType, node.Preemptible, discount, negotiatedDiscount)
		node.CostPerCPUHr *= (1.0 - node.Discount)
		node.CostPerRAMGiBHr *= (1.0 - node.Discount)
	}
}

func (cm *CostModel) applyNodesToPod(podMap map[podKey]*pod, nodeMap map[nodeKey]*nodePricing) {
	for _, pod := range podMap {
		for _, alloc := range pod.Allocations {
			cluster := alloc.Properties.Cluster
			nodeName := alloc.Properties.Node
			thisNodeKey := newNodeKey(cluster, nodeName)

			node := cm.getNodePricing(nodeMap, thisNodeKey)
			alloc.Properties.ProviderID = node.ProviderID
			alloc.CPUCost = alloc.CPUCoreHours * node.CostPerCPUHr
			alloc.RAMCost = (alloc.RAMByteHours / 1024 / 1024 / 1024) * node.CostPerRAMGiBHr
			alloc.GPUCost = alloc.GPUHours * node.CostPerGPUHr
		}
	}
}

// getCustomNodePricing converts the CostModel's configured custom pricing
// values into a nodePricing instance.
func (cm *CostModel) getCustomNodePricing(spot bool, providerID string) *nodePricing {
	customPricingConfig, err := cm.Provider.GetConfig()
	if err != nil {
		return nil
	}

	cpuCostStr := customPricingConfig.CPU
	gpuCostStr := customPricingConfig.GPU
	ramCostStr := customPricingConfig.RAM
	if spot {
		cpuCostStr = customPricingConfig.SpotCPU
		gpuCostStr = customPricingConfig.SpotGPU
		ramCostStr = customPricingConfig.SpotRAM
	}

	node := &nodePricing{
		Source:     "custom",
		ProviderID: providerID,
	}

	costPerCPUHr, err := strconv.ParseFloat(cpuCostStr, 64)
	if err != nil {
		log.Warnf("CostModel: custom pricing has illegal CPU cost: %s", cpuCostStr)
	}
	node.CostPerCPUHr = costPerCPUHr

	costPerGPUHr, err := strconv.ParseFloat(gpuCostStr, 64)
	if err != nil {
		log.Warnf("CostModel: custom pricing has illegal GPU cost: %s", gpuCostStr)
	}
	node.CostPerGPUHr = costPerGPUHr

	costPerRAMHr, err := strconv.ParseFloat(ramCostStr, 64)
	if err != nil {
		log.Warnf("CostModel: custom pricing has illegal RAM cost: %s", ramCostStr)
	}
	node.CostPerRAMGiBHr = costPerRAMHr

	return node
}

// getNodePricing determines node pricing, given a key and a mapping from keys
// to their nodePricing instances, as well as the custom pricing configuration
// inherent to the CostModel instance. If custom pricing is set, use that. If
// not, use the pricing defined by the given key. If that doesn't exist, fall
// back on custom pricing as a default.
func (cm *CostModel) getNodePricing(nodeMap map[nodeKey]*nodePricing, nodeKey nodeKey) *nodePricing {
	// Find the relevant nodePricing, if it exists. If not, substitute the
	// custom nodePricing as a default.
	node, ok := nodeMap[nodeKey]
	if !ok || node == nil {
		if nodeKey.Node != "" {
			log.DedupedWarningf(5, "CostModel: failed to find node for %s", nodeKey)
		}
		// since the node pricing data is not found, and this won't change for the duration of the allocation
		// build process, we can update the node map with the defaults to prevent future failed lookups
		nodeMap[nodeKey] = cm.getCustomNodePricing(false, "")
		return nodeMap[nodeKey]
	}

	// If custom pricing is enabled and can be retrieved, override detected
	// node pricing with the custom values.
	customPricingConfig, err := cm.Provider.GetConfig()
	if err != nil {
		log.Warnf("CostModel: failed to load custom pricing: %s", err)
	}
	if provider.CustomPricesEnabled(cm.Provider) && customPricingConfig != nil {
		return cm.getCustomNodePricing(node.Preemptible, node.ProviderID)
	}

	node.Source = "prometheus"

	// If any of the values are NaN or zero, replace them with the custom
	// values as default.
	// TODO:CLEANUP can't we parse these custom prices once? why do we store
	// them as strings like this?

	if node.CostPerCPUHr == 0 || math.IsNaN(node.CostPerCPUHr) {
		log.Warnf("CostModel: node pricing has illegal CostPerCPUHr; replacing with custom pricing: %s", nodeKey)
		cpuCostStr := customPricingConfig.CPU
		if node.Preemptible {
			cpuCostStr = customPricingConfig.SpotCPU
		}
		costPerCPUHr, err := strconv.ParseFloat(cpuCostStr, 64)
		if err != nil {
			log.Warnf("CostModel: custom pricing has illegal CPU cost: %s", cpuCostStr)
		}
		node.CostPerCPUHr = costPerCPUHr
		node.Source += "/customCPU"
	}

	if math.IsNaN(node.CostPerGPUHr) {
		log.Warnf("CostModel: node pricing has illegal CostPerGPUHr; replacing with custom pricing: %s", nodeKey)
		gpuCostStr := customPricingConfig.GPU
		if node.Preemptible {
			gpuCostStr = customPricingConfig.SpotGPU
		}
		costPerGPUHr, err := strconv.ParseFloat(gpuCostStr, 64)
		if err != nil {
			log.Warnf("CostModel: custom pricing has illegal GPU cost: %s", gpuCostStr)
		}
		node.CostPerGPUHr = costPerGPUHr
		node.Source += "/customGPU"
	}

	if node.CostPerRAMGiBHr == 0 || math.IsNaN(node.CostPerRAMGiBHr) {
		log.Warnf("CostModel: node pricing has illegal CostPerRAMHr; replacing with custom pricing: %s", nodeKey)
		ramCostStr := customPricingConfig.RAM
		if node.Preemptible {
			ramCostStr = customPricingConfig.SpotRAM
		}
		costPerRAMHr, err := strconv.ParseFloat(ramCostStr, 64)
		if err != nil {
			log.Warnf("CostModel: custom pricing has illegal RAM cost: %s", ramCostStr)
		}
		node.CostPerRAMGiBHr = costPerRAMHr
		node.Source += "/customRAM"
	}

	// Double check each for NaNs, as there is a chance that our custom pricing
	// config could, itself, contain NaNs...
	if math.IsNaN(node.CostPerCPUHr) || math.IsInf(node.CostPerCPUHr, 0) {
		log.Warnf("CostModel: %s: node pricing has illegal CPU value: %v (setting to 0.0)", nodeKey, node.CostPerCPUHr)
		node.CostPerCPUHr = 0.0
	}
	if math.IsNaN(node.CostPerGPUHr) || math.IsInf(node.CostPerGPUHr, 0) {
		log.Warnf("CostModel: %s: node pricing has illegal RAM value: %v (setting to 0.0)", nodeKey, node.CostPerGPUHr)
		node.CostPerGPUHr = 0.0
	}
	if math.IsNaN(node.CostPerRAMGiBHr) || math.IsInf(node.CostPerRAMGiBHr, 0) {
		log.Warnf("CostModel: %s: node pricing has illegal RAM value: %v (setting to 0.0)", nodeKey, node.CostPerRAMGiBHr)
		node.CostPerRAMGiBHr = 0.0
	}

	return node
}

/* PV/PVC Helpers */

func buildPVMap(resolution time.Duration, pvMap map[pvKey]*pv, resPVCostPerGiBHour, resPVActiveMins, resPVMeta []*prom.QueryResult, window opencost.Window) {
	for _, result := range resPVActiveMins {
		key, err := resultPVKey(result, env.GetPromClusterLabel(), "persistentvolume")
		if err != nil {
			log.Warnf("CostModel.ComputeAllocation: pv bytes query result missing field: %s", err)
			continue
		}

		pvStart, pvEnd := calculateStartAndEnd(result, resolution, window)
		if pvStart.IsZero() || pvEnd.IsZero() {
			log.Warnf("CostModel.ComputeAllocation: pv %s has no running time", key)
		}

		pvMap[key] = &pv{
			Cluster: key.Cluster,
			Name:    key.PersistentVolume,
			Start:   pvStart,
			End:     pvEnd,
		}
	}

	for _, result := range resPVCostPerGiBHour {
		key, err := resultPVKey(result, env.GetPromClusterLabel(), "volumename")
		if err != nil {
			log.Warnf("CostModel.ComputeAllocation: thisPV bytes query result missing field: %s", err)
			continue
		}

		if _, ok := pvMap[key]; !ok {
			pvMap[key] = &pv{
				Cluster: key.Cluster,
				Name:    key.PersistentVolume,
			}
		}
		pvMap[key].CostPerGiBHour = result.Values[0].Value

	}

	for _, result := range resPVMeta {
		key, err := resultPVKey(result, env.GetPromClusterLabel(), "persistentvolume")
		if err != nil {
			log.Warnf("error getting key for PV: %v", err)
			continue
		}

		// only add metadata for disks that exist in the other metrics
		if _, ok := pvMap[key]; ok {
			provId, err := result.GetString("provider_id")
			if err != nil {
				log.Warnf("error getting provider id for PV %v: %v", key, err)
				continue
			}
			pvMap[key].ProviderID = provId
		}

	}
}

func applyPVBytes(pvMap map[pvKey]*pv, resPVBytes []*prom.QueryResult) {
	for _, res := range resPVBytes {
		key, err := resultPVKey(res, env.GetPromClusterLabel(), "persistentvolume")
		if err != nil {
			log.Warnf("CostModel.ComputeAllocation: pv bytes query result missing field: %s", err)
			continue
		}

		if _, ok := pvMap[key]; !ok {
			log.Warnf("CostModel.ComputeAllocation: pv bytes result for missing pv: %s", key)
			continue
		}

		pvBytesUsed := res.Values[0].Value
		if pvBytesUsed < PV_USAGE_SANITY_LIMIT_BYTES {
			pvMap[key].Bytes = pvBytesUsed
		} else {
			pvMap[key].Bytes = 0
			log.Warnf("PV usage exceeds sanity limit, clamping to zero")
		}
	}
}

func buildPVCMap(resolution time.Duration, pvcMap map[pvcKey]*pvc, pvMap map[pvKey]*pv, resPVCInfo []*prom.QueryResult, window opencost.Window) {
	for _, res := range resPVCInfo {
		cluster, err := res.GetString(env.GetPromClusterLabel())
		if err != nil {
			cluster = env.GetClusterID()
		}

		namespace, err := res.GetString(env.GetPromNamespaceLabel())
		if err != nil {
			namespace, err = res.GetString("namespace")
			if err != nil {
				log.DedupedWarningf(10, "CostModel.ComputeAllocation: pvc info query result missing field: %s", err)
				continue
			}
		}

		values, err := res.GetStrings("persistentvolumeclaim", "storageclass", "volumename")
		if err != nil {
			log.DedupedWarningf(10, "CostModel.ComputeAllocation: pvc info query result missing field: %s", err)
			continue
		}

		name := values["persistentvolumeclaim"]
		volume := values["volumename"]
		storageClass := values["storageclass"]

		pvKey := newPVKey(cluster, volume)
		pvcKey := newPVCKey(cluster, namespace, name)

		pvcStart, pvcEnd := calculateStartAndEnd(res, resolution, window)
		if pvcStart.IsZero() || pvcEnd.IsZero() {
			log.Warnf("CostModel.ComputeAllocation: pvc %s has no running time", pvcKey)
		}

		if _, ok := pvMap[pvKey]; !ok {
			continue
		}

		pvMap[pvKey].StorageClass = storageClass

		if _, ok := pvcMap[pvcKey]; !ok {
			pvcMap[pvcKey] = &pvc{}
		}

		pvcMap[pvcKey].Name = name
		pvcMap[pvcKey].Namespace = namespace
		pvcMap[pvcKey].Cluster = cluster
		pvcMap[pvcKey].Volume = pvMap[pvKey]
		pvcMap[pvcKey].Start = pvcStart
		pvcMap[pvcKey].End = pvcEnd
	}
}

func applyPVCBytesRequested(pvcMap map[pvcKey]*pvc, resPVCBytesRequested []*prom.QueryResult) {
	for _, res := range resPVCBytesRequested {
		key, err := resultPVCKey(res, env.GetPromClusterLabel(), env.GetPromNamespaceLabel(), "persistentvolumeclaim")
		if err != nil {
			continue
		}

		if _, ok := pvcMap[key]; !ok {
			continue
		}

		pvcMap[key].Bytes = res.Values[0].Value
	}
}

func buildPodPVCMap(podPVCMap map[podKey][]*pvc, pvMap map[pvKey]*pv, pvcMap map[pvcKey]*pvc, podMap map[podKey]*pod, resPodPVCAllocation []*prom.QueryResult, podUIDKeyMap map[podKey][]podKey, ingestPodUID bool) {
	for _, res := range resPodPVCAllocation {
		cluster, err := res.GetString(env.GetPromClusterLabel())
		if err != nil {
			cluster = env.GetClusterID()
		}

		pod, err := res.GetString(env.GetPromPodLabel())
		if err != nil {
			pod, err = res.GetString("pod")
			if err != nil {
				log.DedupedWarningf(5, "CostModel.ComputeAllocation: pvc allocation query result missing field: %s", err)
				continue
			}
		}

		namespace, err := res.GetString(env.GetPromNamespaceLabel())
		if err != nil {
			namespace, err = res.GetString("namespace")
			if err != nil {
				log.DedupedWarningf(5, "CostModel.ComputeAllocation: pvc allocation query result missing field: %s", err)
				continue
			}
		}

		values, err := res.GetStrings("persistentvolume", "persistentvolumeclaim")
		if err != nil {
			log.DedupedWarningf(5, "CostModel.ComputeAllocation: pvc allocation query result missing field: %s", err)
			continue
		}

		name := values["persistentvolumeclaim"]
		volume := values["persistentvolume"]

		key := newPodKey(cluster, namespace, pod)
		pvKey := newPVKey(cluster, volume)
		pvcKey := newPVCKey(cluster, namespace, name)

		var keys []podKey

		if ingestPodUID {
			if uidKeys, ok := podUIDKeyMap[key]; ok {

				keys = append(keys, uidKeys...)

			}
		} else {
			keys = []podKey{key}
		}

		for _, key := range keys {

			if _, ok := pvMap[pvKey]; !ok {
				log.DedupedWarningf(5, "CostModel.ComputeAllocation: pv missing for pvc allocation query result: %s", pvKey)
				continue
			}

			if _, ok := podPVCMap[key]; !ok {
				podPVCMap[key] = []*pvc{}
			}

			pvc, ok := pvcMap[pvcKey]
			if !ok {
				log.DedupedWarningf(5, "CostModel.ComputeAllocation: pvc missing for pvc allocation query: %s", pvcKey)
				continue
			}

			if pod, ok := podMap[key]; !ok || len(pod.Allocations) <= 0 {
				log.DedupedWarningf(10, "CostModel.ComputeAllocation: pvc %s for missing pod %s", pvcKey, key)
				continue
			}

			pvc.Mounted = true

			podPVCMap[key] = append(podPVCMap[key], pvc)
		}
	}
}

func applyPVCsToPods(window opencost.Window, podMap map[podKey]*pod, podPVCMap map[podKey][]*pvc, pvcMap map[pvcKey]*pvc) {
	// Because PVCs can be shared among pods, the respective pv cost
	// needs to be evenly distributed to those pods based on time
	// running, as well as the amount of time the pvc was shared.

	// Build a relation between every pvc to the pods that mount it
	// and a window representing the interval during which they
	// were associated.
	pvcPodWindowMap := make(map[pvcKey]map[podKey]opencost.Window)

	for thisPodKey, thisPod := range podMap {
		if pvcs, ok := podPVCMap[thisPodKey]; ok {
			for _, thisPVC := range pvcs {

				// Determine the (start, end) of the relationship between the
				// given pvc and the associated Allocation so that a precise
				// number of hours can be used to compute cumulative cost.
				s, e := thisPod.Start, thisPod.End
				if thisPVC.Start.After(thisPod.Start) {
					s = thisPVC.Start
				}
				if thisPVC.End.Before(thisPod.End) {
					e = thisPVC.End
				}

				thisPVCKey := thisPVC.key()
				if pvcPodWindowMap[thisPVCKey] == nil {
					pvcPodWindowMap[thisPVCKey] = make(map[podKey]opencost.Window)
				}

				pvcPodWindowMap[thisPVCKey][thisPodKey] = opencost.NewWindow(&s, &e)
			}
		}
	}

	for thisPVCKey, podWindowMap := range pvcPodWindowMap {
		// Build out a pv price coefficient for each pod with a pvc. Each
		// pvc-pod relation needs a coefficient which modifies the pv cost
		// such that pv costs can be shared between all pods using that pvc.

		// Get single-point intervals from alloc-pvc relation windows.
		intervals := getIntervalPointsFromWindows(podWindowMap)

		pvc, ok := pvcMap[thisPVCKey]
		if !ok {
			log.Warnf("Allocation: Compute: applyPVCsToPods: missing pvc with key %s", thisPVCKey)
			continue
		}
		if pvc == nil {
			log.Warnf("Allocation: Compute: applyPVCsToPods: nil pvc with key %s", thisPVCKey)
			continue
		}

		// Determine coefficients for each pvc-pod relation.
		sharedPVCCostCoefficients, err := getPVCCostCoefficients(intervals, pvc)
		if err != nil {
			log.Warnf("Allocation: Compute: applyPVCsToPods: getPVCCostCoefficients: %s", err)
			continue
		}

		// Distribute pvc costs to Allocations
		for thisPodKey, coeffComponents := range sharedPVCCostCoefficients {
			pod, ok2 := podMap[thisPodKey]
			// If pod does not exist or the pod does not have any allocations
			// get unmounted pod for cluster
			if !ok2 || len(pod.Allocations) == 0 {
				// Get namespace unmounted pod, as pvc will have a namespace
				pod = getUnmountedPodForNamespace(window, podMap, pvc.Cluster, pvc.Namespace)
			}
			for _, alloc := range pod.Allocations {
				s, e := pod.Start, pod.End

				minutes := e.Sub(s).Minutes()
				hrs := minutes / 60.0

				gib := pvc.Bytes / 1024 / 1024 / 1024
				cost := pvc.Volume.CostPerGiBHour * gib * hrs
				byteHours := pvc.Bytes * hrs
				coef := getCoefficientFromComponents(coeffComponents)

				// Apply the size and cost of the pv to the allocation, each
				// weighted by count (i.e. the number of containers in the pod)
				// record the amount of total PVBytes Hours attributable to a given pv
				if alloc.PVs == nil {
					alloc.PVs = opencost.PVAllocations{}
				}
				pvKey := opencost.PVKey{
					Cluster: pvc.Volume.Cluster,
					Name:    pvc.Volume.Name,
				}

				// Both Cost and byteHours should be multiplied by the coef and divided by count
				// so that if all allocations with a given pv key are summed the result of those
				// would be equal to the values of the original pv
				count := float64(len(pod.Allocations))
				alloc.PVs[pvKey] = &opencost.PVAllocation{
					ByteHours:  byteHours * coef / count,
					Cost:       cost * coef / count,
					ProviderID: pvc.Volume.ProviderID,
				}
			}
		}
	}
}

func applyUnmountedPVs(window opencost.Window, podMap map[podKey]*pod, pvMap map[pvKey]*pv, pvcMap map[pvcKey]*pvc) {
	for _, pv := range pvMap {
		mounted := false
		for _, pvc := range pvcMap {
			if pvc.Volume == nil {
				continue
			}
			if pvc.Volume == pv {
				mounted = true
				break
			}
		}

		if !mounted {

			// a pv without a pvc will not have a namespace, so get the cluster unmounted pod
			pod := getUnmountedPodForCluster(window, podMap, pv.Cluster)

			// Calculate pv Cost

			// Unmounted pv should have correct keyso it can still reconcile
			thisPVKey := opencost.PVKey{
				Cluster: pv.Cluster,
				Name:    pv.Name,
			}
			gib := pv.Bytes / 1024 / 1024 / 1024
			hrs := pv.minutes() / 60.0
			cost := pv.CostPerGiBHour * gib * hrs
			unmountedPVs := opencost.PVAllocations{
				thisPVKey: {
					ByteHours: pv.Bytes * hrs,
					Cost:      cost,
				},
			}
			pod.Allocations[opencost.UnmountedSuffix].PVs = pod.Allocations[opencost.UnmountedSuffix].PVs.Add(unmountedPVs)
		}
	}
}

func applyUnmountedPVCs(window opencost.Window, podMap map[podKey]*pod, pvcMap map[pvcKey]*pvc) {
	for _, pvc := range pvcMap {
		if !pvc.Mounted && pvc.Volume != nil {

			// Get namespace unmounted pod, as pvc will have a namespace
			pod := getUnmountedPodForNamespace(window, podMap, pvc.Cluster, pvc.Namespace)

			// Calculate pv Cost

			// Unmounted pv should have correct key so it can still reconcile
			thisPVKey := opencost.PVKey{
				Cluster: pvc.Volume.Cluster,
				Name:    pvc.Volume.Name,
			}

			// Use the Volume Bytes here because pvc bytes could be different,
			// however the pv bytes are what are going to determine cost
			gib := pvc.Volume.Bytes / 1024 / 1024 / 1024
			hrs := pvc.Volume.minutes() / 60.0
			cost := pvc.Volume.CostPerGiBHour * gib * hrs
			unmountedPVs := opencost.PVAllocations{
				thisPVKey: {
					ByteHours: pvc.Volume.Bytes * hrs,
					Cost:      cost,
				},
			}
			pod.Allocations[opencost.UnmountedSuffix].PVs = pod.Allocations[opencost.UnmountedSuffix].PVs.Add(unmountedPVs)
		}
	}
}

/* Helper Helpers */

// getUnmountedPodForCluster retrieve the unmounted pod for a cluster and create it if it does not exist
func getUnmountedPodForCluster(window opencost.Window, podMap map[podKey]*pod, cluster string) *pod {
	container := opencost.UnmountedSuffix
	podName := opencost.UnmountedSuffix
	namespace := opencost.UnmountedSuffix
	node := ""

	thisPodKey := getUnmountedPodKey(cluster)
	// Initialize pod and container if they do not already exist
	thisPod, ok := podMap[thisPodKey]
	if !ok {
		thisPod = &pod{
			Window:      window.Clone(),
			Start:       *window.Start(),
			End:         *window.End(),
			Key:         thisPodKey,
			Allocations: map[string]*opencost.Allocation{},
		}

		thisPod.appendContainer(container)
		thisPod.Allocations[container].Properties.Cluster = cluster
		thisPod.Allocations[container].Properties.Node = node
		thisPod.Allocations[container].Properties.Namespace = namespace
		thisPod.Allocations[container].Properties.Pod = podName
		thisPod.Allocations[container].Properties.Container = container

		thisPod.Node = node

		podMap[thisPodKey] = thisPod
	}
	return thisPod
}

// getUnmountedPodForNamespace is as getUnmountedPodForCluster, but keys allocation property pod/namespace field off namespace
// This creates or adds allocations to an unmounted pod in the specified namespace, rather than in __unmounted__
func getUnmountedPodForNamespace(window opencost.Window, podMap map[podKey]*pod, cluster string, namespace string) *pod {
	container := opencost.UnmountedSuffix
	podName := fmt.Sprintf("%s-unmounted-pvcs", namespace)
	node := ""

	thisPodKey := newPodKey(cluster, namespace, podName)
	// Initialize pod and container if they do not already exist
	thisPod, ok := podMap[thisPodKey]
	if !ok {
		thisPod = &pod{
			Window:      window.Clone(),
			Start:       *window.Start(),
			End:         *window.End(),
			Key:         thisPodKey,
			Allocations: map[string]*opencost.Allocation{},
		}

		thisPod.appendContainer(container)
		thisPod.Allocations[container].Properties.Cluster = cluster
		thisPod.Allocations[container].Properties.Node = node
		thisPod.Allocations[container].Properties.Namespace = namespace
		thisPod.Allocations[container].Properties.Pod = podName
		thisPod.Allocations[container].Properties.Container = container

		thisPod.Node = node

		podMap[thisPodKey] = thisPod
	}
	return thisPod
}

func calculateStartAndEnd(result *prom.QueryResult, resolution time.Duration, window opencost.Window) (time.Time, time.Time) {
	// Start and end for a range vector are pulled from the timestamps of the
	// first and final values in the range. There is no "offsetting" required
	// of the start or the end, as we used to do. If you query for a duration
	// of time that is divisible by the given resolution, and set the end time
	// to be precisely the end of the window, Prometheus should give all the
	// relevant timestamps.
	//
	// E.g. avg(kube_pod_container_status_running{}) by (pod, namespace)[1h:1m]
	// with time=01:00:00 will return, for a pod running the entire time,
	// 61 timestamps where the first is 00:00:00 and the last is 01:00:00.
	s := time.Unix(int64(result.Values[0].Timestamp), 0).UTC()
	e := time.Unix(int64(result.Values[len(result.Values)-1].Timestamp), 0).UTC()

	// The only corner-case here is what to do if you only get one timestamp.
	// This dilemma still requires the use of the resolution, and can be
	// clamped using the window. In this case, we want to honor the existence
	// of the pod by giving "one resolution" worth of duration, half on each
	// side of the given timestamp.
	if s.Equal(e) {
		s = s.Add(-1 * resolution / time.Duration(2))
		e = e.Add(resolution / time.Duration(2))
	}
	if s.Before(*window.Start()) {
		s = *window.Start()
	}
	if e.After(*window.End()) {
		e = *window.End()
	}

	return s, e
}

func getSanitizedDeviceName(deviceName string) string {
	if strings.Contains(deviceName, "nvidia") {
		return "nvidia"
	}

	return deviceName
}<|MERGE_RESOLUTION|>--- conflicted
+++ resolved
@@ -658,13 +658,8 @@
 // same func is used for both GPUUsageAvg and GPUUsageMax
 func applyGPUUsage(podMap map[podKey]*pod, resGPUUsageAvgOrMax []*prom.QueryResult, podUIDKeyMap map[podKey][]podKey, mode string) {
 	// Example PromQueryResult: {container="dcgmproftester12", namespace="gpu", pod="dcgmproftester3-deployment-fc89c8dd6-ph7z5"} 0.997307
-<<<<<<< HEAD
-	for _, res := range resGPUUsageAvg {
+	for _, res := range resGPUUsageAvgOrMax {
 		key, err := resultPodKey(res, env.GetPromClusterLabel(), env.GetPromNamespaceLabel(), env.GetPromPodLabel())
-=======
-	for _, res := range resGPUUsageAvgOrMax {
-		key, err := resultPodKey(res, env.GetPromClusterLabel(), "namespace")
->>>>>>> 056962e7
 		if err != nil {
 			log.DedupedWarningf(10, "CostModel.ComputeAllocation: GPU usage avg/max result missing field: %s", err)
 			continue
@@ -689,16 +684,11 @@
 		for _, thisPod := range pods {
 			container, err := res.GetString(env.GetPromContainerLabel())
 			if err != nil {
-<<<<<<< HEAD
 				container, err = res.GetString("container")
 				if err != nil {
-					log.DedupedWarningf(10, "CostModel.ComputeAllocation: GPU usage avg query result missing 'container': %s", key)
+					log.DedupedWarningf(10, "CostModel.ComputeAllocation: GPU usage avg/max query result missing 'container': %s", key)
 					continue
 				}
-=======
-				log.DedupedWarningf(10, "CostModel.ComputeAllocation: GPU usage avg/max query result missing 'container': %s", key)
-				continue
->>>>>>> 056962e7
 			}
 			if _, ok := thisPod.Allocations[container]; !ok {
 				thisPod.appendContainer(container)
