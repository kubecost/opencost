package costmodel

import (
	"context"
	"encoding/base64"
	"fmt"
	"io"
	"net/http"
	"os"
	"path"
	"reflect"
	"regexp"
	"strconv"
	"strings"
	"sync"
	"time"

	"github.com/microcosm-cc/bluemonday"
	"github.com/opencost/opencost/core/pkg/opencost"
	"github.com/opencost/opencost/core/pkg/util/httputil"
	"github.com/opencost/opencost/core/pkg/util/timeutil"
	"github.com/opencost/opencost/core/pkg/util/watcher"
	"github.com/opencost/opencost/core/pkg/version"
	"github.com/opencost/opencost/pkg/cloud/aws"
	cloudconfig "github.com/opencost/opencost/pkg/cloud/config"
	"github.com/opencost/opencost/pkg/cloud/gcp"
	"github.com/opencost/opencost/pkg/cloud/provider"
	"github.com/opencost/opencost/pkg/cloudcost"
	"github.com/opencost/opencost/pkg/config"
	clustermap "github.com/opencost/opencost/pkg/costmodel/clusters"
	"github.com/opencost/opencost/pkg/kubeconfig"
	"github.com/opencost/opencost/pkg/metrics"
	"github.com/opencost/opencost/pkg/services"
	"github.com/spf13/viper"

	v1 "k8s.io/api/core/v1"

	"github.com/julienschmidt/httprouter"

	"github.com/getsentry/sentry-go"

	"github.com/opencost/opencost/core/pkg/clusters"
	sysenv "github.com/opencost/opencost/core/pkg/env"
	"github.com/opencost/opencost/core/pkg/log"
	"github.com/opencost/opencost/core/pkg/util/json"
	"github.com/opencost/opencost/pkg/cloud/azure"
	"github.com/opencost/opencost/pkg/cloud/models"
	"github.com/opencost/opencost/pkg/cloud/utils"
	"github.com/opencost/opencost/pkg/clustercache"
	"github.com/opencost/opencost/pkg/env"
	"github.com/opencost/opencost/pkg/errors"
	"github.com/opencost/opencost/pkg/prom"
	"github.com/opencost/opencost/pkg/thanos"
	prometheus "github.com/prometheus/client_golang/api"
	prometheusAPI "github.com/prometheus/client_golang/api/prometheus/v1"
	appsv1 "k8s.io/api/apps/v1"
	metav1 "k8s.io/apimachinery/pkg/apis/meta/v1"

	"github.com/patrickmn/go-cache"

	"k8s.io/client-go/kubernetes"
)

var sanitizePolicy = bluemonday.UGCPolicy()

const (
	RFC3339Milli         = "2006-01-02T15:04:05.000Z"
	maxCacheMinutes1d    = 11
	maxCacheMinutes2d    = 17
	maxCacheMinutes7d    = 37
	maxCacheMinutes30d   = 137
	CustomPricingSetting = "CustomPricing"
	DiscountSetting      = "Discount"
	epRules              = apiPrefix + "/rules"
	LogSeparator         = "+-------------------------------------------------------------------------------------"
)

var (
	// gitCommit is set by the build system
	gitCommit string

	// ANSIRegex matches ANSI escape and colors https://en.wikipedia.org/wiki/ANSI_escape_code
	ANSIRegex = regexp.MustCompile("\x1b\\[[0-9;]*m")
)

// Accesses defines a singleton application instance, providing access to
// Prometheus, Kubernetes, the cloud provider, and caches.
type Accesses struct {
	Router                   *httprouter.Router
	PrometheusClient         prometheus.Client
	PrometheusScrapeClient   prometheus.Client
	ThanosClient             prometheus.Client
	KubeClientSet            kubernetes.Interface
	ClusterCache             clustercache.ClusterCache
	ClusterMap               clusters.ClusterMap
	CloudProvider            models.Provider
	ConfigFileManager        *config.ConfigFileManager
	CloudConfigController    *cloudconfig.Controller
	CloudCostPipelineService *cloudcost.PipelineService
	CloudCostQueryService    *cloudcost.QueryService
	ClusterInfoProvider      clusters.ClusterInfoProvider
	Model                    *CostModel
	MetricsEmitter           *CostModelMetricsEmitter
	OutOfClusterCache        *cache.Cache
	AggregateCache           *cache.Cache
	CostDataCache            *cache.Cache
	ClusterCostsCache        *cache.Cache
	CacheExpiration          map[time.Duration]time.Duration
	AggAPI                   Aggregator
	// SettingsCache stores current state of app settings
	SettingsCache *cache.Cache
	// settingsSubscribers tracks channels through which changes to different
	// settings will be published in a pub/sub model
	settingsSubscribers map[string][]chan string
	settingsMutex       sync.Mutex
	// registered http service instances
	httpServices services.HTTPServices
}

// GetPrometheusClient decides whether the default Prometheus client or the Thanos client
// should be used.
func (a *Accesses) GetPrometheusClient(remote bool) prometheus.Client {
	// Use Thanos Client if it exists (enabled) and remote flag set
	var pc prometheus.Client

	if remote && a.ThanosClient != nil {
		pc = a.ThanosClient
	} else {
		pc = a.PrometheusClient
	}

	return pc
}

// GetCacheExpiration looks up and returns custom cache expiration for the given duration.
// If one does not exists, it returns the default cache expiration, which is defined by
// the particular cache.
func (a *Accesses) GetCacheExpiration(dur time.Duration) time.Duration {
	if expiration, ok := a.CacheExpiration[dur]; ok {
		return expiration
	}
	return cache.DefaultExpiration
}

// GetCacheRefresh determines how long to wait before refreshing the cache for the given duration,
// which is done 1 minute before we expect the cache to expire, or 1 minute if expiration is
// not found or is less than 2 minutes.
func (a *Accesses) GetCacheRefresh(dur time.Duration) time.Duration {
	expiry := a.GetCacheExpiration(dur).Minutes()
	if expiry <= 2.0 {
		return time.Minute
	}
	mins := time.Duration(expiry/2.0) * time.Minute
	return mins
}

func (a *Accesses) ClusterCostsFromCacheHandler(w http.ResponseWriter, r *http.Request, ps httprouter.Params) {
	w.Header().Set("Content-Type", "application/json")

	duration := 24 * time.Hour
	offset := time.Minute
	durationHrs := "24h"
	fmtOffset := "1m"
	pClient := a.GetPrometheusClient(true)

	key := fmt.Sprintf("%s:%s", durationHrs, fmtOffset)
	if data, valid := a.ClusterCostsCache.Get(key); valid {
		clusterCosts := data.(map[string]*ClusterCosts)
		w.Write(WrapDataWithMessage(clusterCosts, nil, "clusterCosts cache hit"))
	} else {
		data, err := a.ComputeClusterCosts(pClient, a.CloudProvider, duration, offset, true)
		w.Write(WrapDataWithMessage(data, err, fmt.Sprintf("clusterCosts cache miss: %s", key)))
	}
}

type Response struct {
	Code    int         `json:"code"`
	Status  string      `json:"status"`
	Data    interface{} `json:"data"`
	Message string      `json:"message,omitempty"`
	Warning string      `json:"warning,omitempty"`
}

// FilterFunc is a filter that returns true iff the given CostData should be filtered out, and the environment that was used as the filter criteria, if it was an aggregate
type FilterFunc func(*CostData) (bool, string)

// FilterCostData allows through only CostData that matches all the given filter functions
func FilterCostData(data map[string]*CostData, retains []FilterFunc, filters []FilterFunc) (map[string]*CostData, int, map[string]int) {
	result := make(map[string]*CostData)
	filteredEnvironments := make(map[string]int)
	filteredContainers := 0
DataLoop:
	for key, datum := range data {
		for _, rf := range retains {
			if ok, _ := rf(datum); ok {
				result[key] = datum
				// if any retain function passes, the data is retained and move on
				continue DataLoop
			}
		}
		for _, ff := range filters {
			if ok, environment := ff(datum); !ok {
				if environment != "" {
					filteredEnvironments[environment]++
				}
				filteredContainers++
				// if any filter function check fails, move on to the next datum
				continue DataLoop
			}
		}
		result[key] = datum
	}

	return result, filteredContainers, filteredEnvironments
}

func filterFields(fields string, data map[string]*CostData) map[string]CostData {
	fs := strings.Split(fields, ",")
	fmap := make(map[string]bool)
	for _, f := range fs {
		fieldNameLower := strings.ToLower(f) // convert to go struct name by uppercasing first letter
		log.Debugf("to delete: %s", fieldNameLower)
		fmap[fieldNameLower] = true
	}
	filteredData := make(map[string]CostData)
	for cname, costdata := range data {
		s := reflect.TypeOf(*costdata)
		val := reflect.ValueOf(*costdata)
		costdata2 := CostData{}
		cd2 := reflect.New(reflect.Indirect(reflect.ValueOf(costdata2)).Type()).Elem()
		n := s.NumField()
		for i := 0; i < n; i++ {
			field := s.Field(i)
			value := val.Field(i)
			value2 := cd2.Field(i)
			if _, ok := fmap[strings.ToLower(field.Name)]; !ok {
				value2.Set(reflect.Value(value))
			}
		}
		filteredData[cname] = cd2.Interface().(CostData)
	}
	return filteredData
}

func normalizeTimeParam(param string) (string, error) {
	if param == "" {
		return "", fmt.Errorf("invalid time param")
	}
	// convert days to hours
	if param[len(param)-1:] == "d" {
		count := param[:len(param)-1]
		val, err := strconv.ParseInt(count, 10, 64)
		if err != nil {
			return "", err
		}
		val = val * 24
		param = fmt.Sprintf("%dh", val)
	}

	return param, nil
}

// ParsePercentString takes a string of expected format "N%" and returns a floating point 0.0N.
// If the "%" symbol is missing, it just returns 0.0N. Empty string is interpreted as "0%" and
// return 0.0.
func ParsePercentString(percentStr string) (float64, error) {
	if len(percentStr) == 0 {
		return 0.0, nil
	}
	if percentStr[len(percentStr)-1:] == "%" {
		percentStr = percentStr[:len(percentStr)-1]
	}
	discount, err := strconv.ParseFloat(percentStr, 64)
	if err != nil {
		return 0.0, err
	}
	discount *= 0.01

	return discount, nil
}

func WrapData(data interface{}, err error) []byte {
	var resp []byte

	if err != nil {
		log.Errorf("Error returned to client: %s", err.Error())
		resp, _ = json.Marshal(&Response{
			Code:    http.StatusInternalServerError,
			Status:  "error",
			Message: err.Error(),
			Data:    data,
		})
	} else {
		resp, err = json.Marshal(&Response{
			Code:   http.StatusOK,
			Status: "success",
			Data:   data,
		})
		if err != nil {
			log.Errorf("error marshaling response json: %s", err.Error())
		}
	}

	return resp
}

func WrapDataWithMessage(data interface{}, err error, message string) []byte {
	var resp []byte

	if err != nil {
		log.Errorf("Error returned to client: %s", err.Error())
		resp, _ = json.Marshal(&Response{
			Code:    http.StatusInternalServerError,
			Status:  "error",
			Message: err.Error(),
			Data:    data,
		})
	} else {
		resp, _ = json.Marshal(&Response{
			Code:    http.StatusOK,
			Status:  "success",
			Data:    data,
			Message: message,
		})
	}

	return resp
}

func WrapDataWithWarning(data interface{}, err error, warning string) []byte {
	var resp []byte

	if err != nil {
		log.Errorf("Error returned to client: %s", err.Error())
		resp, _ = json.Marshal(&Response{
			Code:    http.StatusInternalServerError,
			Status:  "error",
			Message: err.Error(),
			Warning: warning,
			Data:    data,
		})
	} else {
		resp, _ = json.Marshal(&Response{
			Code:    http.StatusOK,
			Status:  "success",
			Data:    data,
			Warning: warning,
		})
	}

	return resp
}

func WrapDataWithMessageAndWarning(data interface{}, err error, message, warning string) []byte {
	var resp []byte

	if err != nil {
		log.Errorf("Error returned to client: %s", err.Error())
		resp, _ = json.Marshal(&Response{
			Code:    http.StatusInternalServerError,
			Status:  "error",
			Message: err.Error(),
			Warning: warning,
			Data:    data,
		})
	} else {
		resp, _ = json.Marshal(&Response{
			Code:    http.StatusOK,
			Status:  "success",
			Data:    data,
			Message: message,
			Warning: warning,
		})
	}

	return resp
}

// wrapAsObjectItems wraps a slice of items into an object containing a single items list
// allows our k8s proxy methods to emulate a List() request to k8s API
func wrapAsObjectItems(items interface{}) map[string]interface{} {
	return map[string]interface{}{
		"items": items,
	}
}

// RefreshPricingData needs to be called when a new node joins the fleet, since we cache the relevant subsets of pricing data to avoid storing the whole thing.
func (a *Accesses) RefreshPricingData(w http.ResponseWriter, r *http.Request, ps httprouter.Params) {
	w.Header().Set("Content-Type", "application/json")
	w.Header().Set("Access-Control-Allow-Origin", "*")

	err := a.CloudProvider.DownloadPricingData()
	if err != nil {
		log.Errorf("Error refreshing pricing data: %s", err.Error())
	}

	w.Write(WrapData(nil, err))
}

func (a *Accesses) CostDataModel(w http.ResponseWriter, r *http.Request, ps httprouter.Params) {
	w.Header().Set("Content-Type", "application/json")
	w.Header().Set("Access-Control-Allow-Origin", "*")

	window := r.URL.Query().Get("timeWindow")
	offset := r.URL.Query().Get("offset")
	fields := r.URL.Query().Get("filterFields")
	namespace := r.URL.Query().Get("namespace")

	if offset != "" {
		offset = "offset " + offset
	}

	data, err := a.Model.ComputeCostData(a.PrometheusClient, a.CloudProvider, window, offset, namespace)

	if fields != "" {
		filteredData := filterFields(fields, data)
		w.Write(WrapData(filteredData, err))
	} else {
		w.Write(WrapData(data, err))
	}

}

func (a *Accesses) ClusterCosts(w http.ResponseWriter, r *http.Request, ps httprouter.Params) {
	w.Header().Set("Content-Type", "application/json")
	w.Header().Set("Access-Control-Allow-Origin", "*")

	window := r.URL.Query().Get("window")
	offset := r.URL.Query().Get("offset")

	if window == "" {
		w.Write(WrapData(nil, fmt.Errorf("missing window argument")))
		return
	}
	windowDur, err := timeutil.ParseDuration(window)
	if err != nil {
		w.Write(WrapData(nil, fmt.Errorf("error parsing window (%s): %s", window, err)))
		return
	}

	// offset is not a required parameter
	var offsetDur time.Duration
	if offset != "" {
		offsetDur, err = timeutil.ParseDuration(offset)
		if err != nil {
			w.Write(WrapData(nil, fmt.Errorf("error parsing offset (%s): %s", offset, err)))
			return
		}
	}

	useThanos, _ := strconv.ParseBool(r.URL.Query().Get("multi"))

	if useThanos && !thanos.IsEnabled() {
		w.Write(WrapData(nil, fmt.Errorf("Multi=true while Thanos is not enabled.")))
		return
	}

	var client prometheus.Client
	if useThanos {
		client = a.ThanosClient
		offsetDur = thanos.OffsetDuration()

	} else {
		client = a.PrometheusClient
	}

	data, err := a.ComputeClusterCosts(client, a.CloudProvider, windowDur, offsetDur, true)
	w.Write(WrapData(data, err))
}

func (a *Accesses) ClusterCostsOverTime(w http.ResponseWriter, r *http.Request, ps httprouter.Params) {
	w.Header().Set("Content-Type", "application/json")
	w.Header().Set("Access-Control-Allow-Origin", "*")

	start := r.URL.Query().Get("start")
	end := r.URL.Query().Get("end")
	window := r.URL.Query().Get("window")
	offset := r.URL.Query().Get("offset")

	if window == "" {
		w.Write(WrapData(nil, fmt.Errorf("missing window argument")))
		return
	}
	windowDur, err := timeutil.ParseDuration(window)
	if err != nil {
		w.Write(WrapData(nil, fmt.Errorf("error parsing window (%s): %s", window, err)))
		return
	}

	// offset is not a required parameter
	var offsetDur time.Duration
	if offset != "" {
		offsetDur, err = timeutil.ParseDuration(offset)
		if err != nil {
			w.Write(WrapData(nil, fmt.Errorf("error parsing offset (%s): %s", offset, err)))
			return
		}
	}

	data, err := ClusterCostsOverTime(a.PrometheusClient, a.CloudProvider, start, end, windowDur, offsetDur)
	w.Write(WrapData(data, err))
}

func (a *Accesses) CostDataModelRange(w http.ResponseWriter, r *http.Request, ps httprouter.Params) {
	w.Header().Set("Content-Type", "application/json")
	w.Header().Set("Access-Control-Allow-Origin", "*")

	startStr := r.URL.Query().Get("start")
	endStr := r.URL.Query().Get("end")
	windowStr := r.URL.Query().Get("window")
	fields := r.URL.Query().Get("filterFields")
	namespace := r.URL.Query().Get("namespace")
	cluster := r.URL.Query().Get("cluster")
	remote := r.URL.Query().Get("remote")
	remoteEnabled := env.IsRemoteEnabled() && remote != "false"

	layout := "2006-01-02T15:04:05.000Z"
	start, err := time.Parse(layout, startStr)
	if err != nil {
		w.Write(WrapDataWithMessage(nil, fmt.Errorf("invalid start date: %s", startStr), fmt.Sprintf("invalid start date: %s", startStr)))
		return
	}
	end, err := time.Parse(layout, endStr)
	if err != nil {
		w.Write(WrapDataWithMessage(nil, fmt.Errorf("invalid end date: %s", endStr), fmt.Sprintf("invalid end date: %s", endStr)))
		return
	}

	window := opencost.NewWindow(&start, &end)
	if window.IsOpen() || !window.HasDuration() || window.IsNegative() {
		w.Write(WrapDataWithMessage(nil, fmt.Errorf("invalid date range: %s", window), fmt.Sprintf("invalid date range: %s", window)))
		return
	}

	resolution := time.Hour
	if resDur, err := time.ParseDuration(windowStr); err == nil {
		resolution = resDur
	}

	// Use Thanos Client if it exists (enabled) and remote flag set
	var pClient prometheus.Client
	if remote != "false" && a.ThanosClient != nil {
		pClient = a.ThanosClient
	} else {
		pClient = a.PrometheusClient
	}

	data, err := a.Model.ComputeCostDataRange(pClient, a.CloudProvider, window, resolution, namespace, cluster, remoteEnabled)
	if err != nil {
		w.Write(WrapData(nil, err))
	}
	if fields != "" {
		filteredData := filterFields(fields, data)
		w.Write(WrapData(filteredData, err))
	} else {
		w.Write(WrapData(data, err))
	}
}

func parseAggregations(customAggregation, aggregator, filterType string) (string, []string, string) {
	var key string
	var filter string
	var val []string
	if customAggregation != "" {
		key = customAggregation
		filter = filterType
		val = strings.Split(customAggregation, ",")
	} else {
		aggregations := strings.Split(aggregator, ",")
		for i, agg := range aggregations {
			aggregations[i] = "kubernetes_" + agg
		}
		key = strings.Join(aggregations, ",")
		filter = "kubernetes_" + filterType
		val = aggregations
	}
	return key, val, filter
}

func (a *Accesses) GetAllNodePricing(w http.ResponseWriter, r *http.Request, ps httprouter.Params) {
	w.Header().Set("Content-Type", "application/json")
	w.Header().Set("Access-Control-Allow-Origin", "*")

	data, err := a.CloudProvider.AllNodePricing()
	w.Write(WrapData(data, err))
}

func (a *Accesses) GetConfigs(w http.ResponseWriter, r *http.Request, ps httprouter.Params) {
	w.Header().Set("Content-Type", "application/json")
	w.Header().Set("Access-Control-Allow-Origin", "*")
	data, err := a.CloudProvider.GetConfig()
	w.Write(WrapData(data, err))
}

func (a *Accesses) UpdateSpotInfoConfigs(w http.ResponseWriter, r *http.Request, ps httprouter.Params) {
	w.Header().Set("Content-Type", "application/json")
	w.Header().Set("Access-Control-Allow-Origin", "*")
	data, err := a.CloudProvider.UpdateConfig(r.Body, aws.SpotInfoUpdateType)
	if err != nil {
		w.Write(WrapData(data, err))
		return
	}
	w.Write(WrapData(data, err))
	err = a.CloudProvider.DownloadPricingData()
	if err != nil {
		log.Errorf("Error redownloading data on config update: %s", err.Error())
	}
	return
}

func (a *Accesses) UpdateAthenaInfoConfigs(w http.ResponseWriter, r *http.Request, ps httprouter.Params) {
	w.Header().Set("Content-Type", "application/json")
	w.Header().Set("Access-Control-Allow-Origin", "*")
	data, err := a.CloudProvider.UpdateConfig(r.Body, aws.AthenaInfoUpdateType)
	if err != nil {
		w.Write(WrapData(data, err))
		return
	}
	w.Write(WrapData(data, err))
	return
}

func (a *Accesses) UpdateBigQueryInfoConfigs(w http.ResponseWriter, r *http.Request, ps httprouter.Params) {
	w.Header().Set("Content-Type", "application/json")
	w.Header().Set("Access-Control-Allow-Origin", "*")
	data, err := a.CloudProvider.UpdateConfig(r.Body, gcp.BigqueryUpdateType)
	if err != nil {
		w.Write(WrapData(data, err))
		return
	}
	w.Write(WrapData(data, err))
	return
}

func (a *Accesses) UpdateAzureStorageConfigs(w http.ResponseWriter, r *http.Request, ps httprouter.Params) {
	w.Header().Set("Content-Type", "application/json")
	w.Header().Set("Access-Control-Allow-Origin", "*")
	data, err := a.CloudProvider.UpdateConfig(r.Body, azure.AzureStorageUpdateType)
	if err != nil {
		w.Write(WrapData(data, err))
		return
	}
	w.Write(WrapData(data, err))
	return
}

func (a *Accesses) UpdateConfigByKey(w http.ResponseWriter, r *http.Request, ps httprouter.Params) {
	w.Header().Set("Content-Type", "application/json")
	w.Header().Set("Access-Control-Allow-Origin", "*")
	data, err := a.CloudProvider.UpdateConfig(r.Body, "")
	if err != nil {
		w.Write(WrapData(data, err))
		return
	}
	w.Write(WrapData(data, err))
	return
}

func (a *Accesses) ManagementPlatform(w http.ResponseWriter, r *http.Request, ps httprouter.Params) {
	w.Header().Set("Content-Type", "application/json")
	w.Header().Set("Access-Control-Allow-Origin", "*")

	data, err := a.CloudProvider.GetManagementPlatform()
	if err != nil {
		w.Write(WrapData(data, err))
		return
	}
	w.Write(WrapData(data, err))
	return
}

func (a *Accesses) ClusterInfo(w http.ResponseWriter, r *http.Request, ps httprouter.Params) {
	w.Header().Set("Content-Type", "application/json")
	w.Header().Set("Access-Control-Allow-Origin", "*")

	data := a.ClusterInfoProvider.GetClusterInfo()

	w.Write(WrapData(data, nil))
}

func (a *Accesses) GetClusterInfoMap(w http.ResponseWriter, r *http.Request, ps httprouter.Params) {
	w.Header().Set("Content-Type", "application/json")
	w.Header().Set("Access-Control-Allow-Origin", "*")

	data := a.ClusterMap.AsMap()

	w.Write(WrapData(data, nil))
}

func (a *Accesses) GetServiceAccountStatus(w http.ResponseWriter, _ *http.Request, _ httprouter.Params) {
	w.Header().Set("Content-Type", "application/json")
	w.Header().Set("Access-Control-Allow-Origin", "*")

	w.Write(WrapData(a.CloudProvider.ServiceAccountStatus(), nil))
}

func (a *Accesses) GetPricingSourceStatus(w http.ResponseWriter, _ *http.Request, _ httprouter.Params) {
	w.Header().Set("Content-Type", "application/json")
	w.Header().Set("Access-Control-Allow-Origin", "*")

	w.Write(WrapData(a.CloudProvider.PricingSourceStatus(), nil))
}

func (a *Accesses) GetPricingSourceCounts(w http.ResponseWriter, _ *http.Request, _ httprouter.Params) {
	w.Header().Set("Content-Type", "application/json")
	w.Header().Set("Access-Control-Allow-Origin", "*")

	w.Write(WrapData(a.Model.GetPricingSourceCounts()))
}

func (a *Accesses) GetPricingSourceSummary(w http.ResponseWriter, r *http.Request, p httprouter.Params) {
	w.Header().Set("Content-Type", "application/json")
	w.Header().Set("Access-Control-Allow-Origin", "*")

	data := a.CloudProvider.PricingSourceSummary()
	w.Write(WrapData(data, nil))
}

func (a *Accesses) GetPrometheusMetadata(w http.ResponseWriter, _ *http.Request, _ httprouter.Params) {
	w.Header().Set("Content-Type", "application/json")
	w.Header().Set("Access-Control-Allow-Origin", "*")

	w.Write(WrapData(prom.Validate(a.PrometheusClient)))
}

func (a *Accesses) PrometheusQuery(w http.ResponseWriter, r *http.Request, _ httprouter.Params) {
	w.Header().Set("Content-Type", "application/json")
	w.Header().Set("Access-Control-Allow-Origin", "*")

	qp := httputil.NewQueryParams(r.URL.Query())
	query := qp.Get("query", "")
	if query == "" {
		w.Write(WrapData(nil, fmt.Errorf("Query Parameter 'query' is unset'")))
		return
	}

	// Attempt to parse time as either a unix timestamp or as an RFC3339 value
	var timeVal time.Time
	timeStr := qp.Get("time", "")
	if len(timeStr) > 0 {
		if t, err := strconv.ParseInt(timeStr, 10, 64); err == nil {
			timeVal = time.Unix(t, 0)
		} else if t, err := time.Parse(time.RFC3339, timeStr); err == nil {
			timeVal = t
		}

		// If time is given, but not parse-able, return an error
		if timeVal.IsZero() {
			http.Error(w, fmt.Sprintf("time must be a unix timestamp or RFC3339 value; illegal value given: %s", timeStr), http.StatusBadRequest)
		}
	}

	ctx := prom.NewNamedContext(a.PrometheusClient, prom.FrontendContextName)
	body, err := ctx.RawQuery(query, timeVal)
	if err != nil {
		w.Write(WrapData(nil, fmt.Errorf("Error running query %s. Error: %s", query, err)))
		return
	}

	w.Write(body)
}

func (a *Accesses) PrometheusQueryRange(w http.ResponseWriter, r *http.Request, _ httprouter.Params) {
	w.Header().Set("Content-Type", "application/json")
	w.Header().Set("Access-Control-Allow-Origin", "*")

	qp := httputil.NewQueryParams(r.URL.Query())
	query := qp.Get("query", "")
	if query == "" {
		fmt.Fprintf(w, "Error parsing query from request parameters.")
		return
	}

	start, end, duration, err := toStartEndStep(qp)
	if err != nil {
		fmt.Fprintf(w, err.Error())
		return
	}

	ctx := prom.NewNamedContext(a.PrometheusClient, prom.FrontendContextName)
	body, err := ctx.RawQueryRange(query, start, end, duration)
	if err != nil {
		fmt.Fprintf(w, "Error running query %s. Error: %s", query, err)
		return
	}

	w.Write(body)
}

func (a *Accesses) ThanosQuery(w http.ResponseWriter, r *http.Request, _ httprouter.Params) {
	w.Header().Set("Content-Type", "application/json")
	w.Header().Set("Access-Control-Allow-Origin", "*")

	if !thanos.IsEnabled() {
		w.Write(WrapData(nil, fmt.Errorf("ThanosDisabled")))
		return
	}

	qp := httputil.NewQueryParams(r.URL.Query())
	query := qp.Get("query", "")
	if query == "" {
		w.Write(WrapData(nil, fmt.Errorf("Query Parameter 'query' is unset'")))
		return
	}

	// Attempt to parse time as either a unix timestamp or as an RFC3339 value
	var timeVal time.Time
	timeStr := qp.Get("time", "")
	if len(timeStr) > 0 {
		if t, err := strconv.ParseInt(timeStr, 10, 64); err == nil {
			timeVal = time.Unix(t, 0)
		} else if t, err := time.Parse(time.RFC3339, timeStr); err == nil {
			timeVal = t
		}

		// If time is given, but not parse-able, return an error
		if timeVal.IsZero() {
			http.Error(w, fmt.Sprintf("time must be a unix timestamp or RFC3339 value; illegal value given: %s", timeStr), http.StatusBadRequest)
		}
	}

	ctx := prom.NewNamedContext(a.ThanosClient, prom.FrontendContextName)
	body, err := ctx.RawQuery(query, timeVal)
	if err != nil {
		w.Write(WrapData(nil, fmt.Errorf("Error running query %s. Error: %s", query, err)))
		return
	}

	w.Write(body)
}

func (a *Accesses) ThanosQueryRange(w http.ResponseWriter, r *http.Request, _ httprouter.Params) {
	w.Header().Set("Content-Type", "application/json")
	w.Header().Set("Access-Control-Allow-Origin", "*")

	if !thanos.IsEnabled() {
		w.Write(WrapData(nil, fmt.Errorf("ThanosDisabled")))
		return
	}

	qp := httputil.NewQueryParams(r.URL.Query())
	query := qp.Get("query", "")
	if query == "" {
		fmt.Fprintf(w, "Error parsing query from request parameters.")
		return
	}

	start, end, duration, err := toStartEndStep(qp)
	if err != nil {
		fmt.Fprintf(w, err.Error())
		return
	}

	ctx := prom.NewNamedContext(a.ThanosClient, prom.FrontendContextName)
	body, err := ctx.RawQueryRange(query, start, end, duration)
	if err != nil {
		fmt.Fprintf(w, "Error running query %s. Error: %s", query, err)
		return
	}

	w.Write(body)
}

// helper for query range proxy requests
func toStartEndStep(qp httputil.QueryParams) (start, end time.Time, step time.Duration, err error) {
	var e error

	ss := qp.Get("start", "")
	es := qp.Get("end", "")
	ds := qp.Get("duration", "")
	layout := "2006-01-02T15:04:05.000Z"

	start, e = time.Parse(layout, ss)
	if e != nil {
		err = fmt.Errorf("Error parsing time %s. Error: %s", ss, err)
		return
	}
	end, e = time.Parse(layout, es)
	if e != nil {
		err = fmt.Errorf("Error parsing time %s. Error: %s", es, err)
		return
	}
	step, e = time.ParseDuration(ds)
	if e != nil {
		err = fmt.Errorf("Error parsing duration %s. Error: %s", ds, err)
		return
	}
	err = nil

	return
}

func (a *Accesses) GetPrometheusQueueState(w http.ResponseWriter, _ *http.Request, _ httprouter.Params) {
	w.Header().Set("Content-Type", "application/json")
	w.Header().Set("Access-Control-Allow-Origin", "*")

	promQueueState, err := prom.GetPrometheusQueueState(a.PrometheusClient)
	if err != nil {
		w.Write(WrapData(nil, err))
		return
	}

	result := map[string]*prom.PrometheusQueueState{
		"prometheus": promQueueState,
	}

	if thanos.IsEnabled() {
		thanosQueueState, err := prom.GetPrometheusQueueState(a.ThanosClient)
		if err != nil {
			log.Warnf("Error getting Thanos queue state: %s", err)
		} else {
			result["thanos"] = thanosQueueState
		}
	}

	w.Write(WrapData(result, nil))
}

// GetPrometheusMetrics retrieves availability of Prometheus and Thanos metrics
func (a *Accesses) GetPrometheusMetrics(w http.ResponseWriter, _ *http.Request, _ httprouter.Params) {
	w.Header().Set("Content-Type", "application/json")
	w.Header().Set("Access-Control-Allow-Origin", "*")

	promMetrics := prom.GetPrometheusMetrics(a.PrometheusClient, "")

	result := map[string][]*prom.PrometheusDiagnostic{
		"prometheus": promMetrics,
	}

	if thanos.IsEnabled() {
		thanosMetrics := prom.GetPrometheusMetrics(a.ThanosClient, thanos.QueryOffset())
		result["thanos"] = thanosMetrics
	}

	w.Write(WrapData(result, nil))
}

func (a *Accesses) GetAllPersistentVolumes(w http.ResponseWriter, r *http.Request, ps httprouter.Params) {
	w.Header().Set("Content-Type", "application/json")
	w.Header().Set("Access-Control-Allow-Origin", "*")

	pvList := a.ClusterCache.GetAllPersistentVolumes()

	body, err := json.Marshal(wrapAsObjectItems(pvList))
	if err != nil {
		fmt.Fprintf(w, "Error decoding persistent volumes: "+err.Error())
	} else {
		w.Write(body)
	}

}

func (a *Accesses) GetAllDeployments(w http.ResponseWriter, r *http.Request, ps httprouter.Params) {
	w.Header().Set("Content-Type", "application/json")
	w.Header().Set("Access-Control-Allow-Origin", "*")

	qp := httputil.NewQueryParams(r.URL.Query())

	namespace := qp.Get("namespace", "")

	deploymentsList := a.ClusterCache.GetAllDeployments()

	// filter for provided namespace
	var deployments []*appsv1.Deployment
	if namespace == "" {
		deployments = deploymentsList
	} else {
		deployments = []*appsv1.Deployment{}

		for _, d := range deploymentsList {
			if d.Namespace == namespace {
				deployments = append(deployments, d)
			}
		}
	}

	body, err := json.Marshal(wrapAsObjectItems(deployments))
	if err != nil {
		fmt.Fprintf(w, "Error decoding deployment: "+err.Error())
	} else {
		w.Write(body)
	}
}

func (a *Accesses) GetAllStorageClasses(w http.ResponseWriter, r *http.Request, ps httprouter.Params) {
	w.Header().Set("Content-Type", "application/json")
	w.Header().Set("Access-Control-Allow-Origin", "*")

	scList := a.ClusterCache.GetAllStorageClasses()

	body, err := json.Marshal(wrapAsObjectItems(scList))
	if err != nil {
		fmt.Fprintf(w, "Error decoding storageclasses: "+err.Error())
	} else {
		w.Write(body)
	}
}

func (a *Accesses) GetAllStatefulSets(w http.ResponseWriter, r *http.Request, ps httprouter.Params) {
	w.Header().Set("Content-Type", "application/json")
	w.Header().Set("Access-Control-Allow-Origin", "*")

	qp := httputil.NewQueryParams(r.URL.Query())

	namespace := qp.Get("namespace", "")

	statefulSetsList := a.ClusterCache.GetAllStatefulSets()

	// filter for provided namespace
	var statefulSets []*appsv1.StatefulSet
	if namespace == "" {
		statefulSets = statefulSetsList
	} else {
		statefulSets = []*appsv1.StatefulSet{}

		for _, ss := range statefulSetsList {
			if ss.Namespace == namespace {
				statefulSets = append(statefulSets, ss)
			}
		}
	}

	body, err := json.Marshal(wrapAsObjectItems(statefulSets))
	if err != nil {
		fmt.Fprintf(w, "Error decoding deployment: "+err.Error())
	} else {
		w.Write(body)
	}
}

func (a *Accesses) GetAllNodes(w http.ResponseWriter, r *http.Request, ps httprouter.Params) {
	w.Header().Set("Content-Type", "application/json")
	w.Header().Set("Access-Control-Allow-Origin", "*")

	nodeList := a.ClusterCache.GetAllNodes()

	body, err := json.Marshal(wrapAsObjectItems(nodeList))
	if err != nil {
		fmt.Fprintf(w, "Error decoding nodes: "+err.Error())
	} else {
		w.Write(body)
	}
}

func (a *Accesses) GetAllPods(w http.ResponseWriter, r *http.Request, ps httprouter.Params) {
	w.Header().Set("Content-Type", "application/json")
	w.Header().Set("Access-Control-Allow-Origin", "*")

	podlist := a.ClusterCache.GetAllPods()

	body, err := json.Marshal(wrapAsObjectItems(podlist))
	if err != nil {
		fmt.Fprintf(w, "Error decoding pods: "+err.Error())
	} else {
		w.Write(body)
	}
}

func (a *Accesses) GetAllNamespaces(w http.ResponseWriter, r *http.Request, ps httprouter.Params) {
	w.Header().Set("Content-Type", "application/json")
	w.Header().Set("Access-Control-Allow-Origin", "*")

	namespaces := a.ClusterCache.GetAllNamespaces()

	body, err := json.Marshal(wrapAsObjectItems(namespaces))
	if err != nil {
		fmt.Fprintf(w, "Error decoding deployment: "+err.Error())
	} else {
		w.Write(body)
	}
}

func (a *Accesses) GetAllDaemonSets(w http.ResponseWriter, r *http.Request, ps httprouter.Params) {
	w.Header().Set("Content-Type", "application/json")
	w.Header().Set("Access-Control-Allow-Origin", "*")

	daemonSets := a.ClusterCache.GetAllDaemonSets()

	body, err := json.Marshal(wrapAsObjectItems(daemonSets))
	if err != nil {
		fmt.Fprintf(w, "Error decoding daemon set: "+err.Error())
	} else {
		w.Write(body)
	}
}

func (a *Accesses) GetPod(w http.ResponseWriter, r *http.Request, ps httprouter.Params) {
	w.Header().Set("Content-Type", "application/json")
	w.Header().Set("Access-Control-Allow-Origin", "*")

	podName := ps.ByName("name")
	podNamespace := ps.ByName("namespace")

	// TODO: ClusterCache API could probably afford to have some better filtering
	allPods := a.ClusterCache.GetAllPods()
	for _, pod := range allPods {
		for _, container := range pod.Spec.Containers {
			container.Env = make([]v1.EnvVar, 0)
		}
		if pod.Namespace == podNamespace && pod.Name == podName {
			body, err := json.Marshal(pod)
			if err != nil {
				fmt.Fprintf(w, "Error decoding pod: "+err.Error())
			} else {
				w.Write(body)
			}
			return
		}
	}

	fmt.Fprintf(w, "Pod not found\n")
}

func (a *Accesses) PrometheusRecordingRules(w http.ResponseWriter, r *http.Request, _ httprouter.Params) {
	w.Header().Set("Content-Type", "application/json")
	w.Header().Set("Access-Control-Allow-Origin", "*")

	u := a.PrometheusClient.URL(epRules, nil)

	req, err := http.NewRequest(http.MethodGet, u.String(), nil)
	if err != nil {
		fmt.Fprintf(w, "Error creating Prometheus rule request: "+err.Error())
	}

	_, body, err := a.PrometheusClient.Do(r.Context(), req)
	if err != nil {
		fmt.Fprintf(w, "Error making Prometheus rule request: "+err.Error())
	} else {
		w.Write(body)
	}
}

func (a *Accesses) PrometheusConfig(w http.ResponseWriter, r *http.Request, _ httprouter.Params) {
	w.Header().Set("Content-Type", "application/json")
	w.Header().Set("Access-Control-Allow-Origin", "*")

	pConfig := map[string]string{
		"address": env.GetPrometheusEndpoints()[env.Scrape],
	}

	body, err := json.Marshal(pConfig)
	if err != nil {
		fmt.Fprintf(w, "Error marshalling prometheus config")
	} else {
		w.Write(body)
	}
}

func (a *Accesses) PrometheusTargets(w http.ResponseWriter, r *http.Request, _ httprouter.Params) {
	w.Header().Set("Content-Type", "application/json")
	w.Header().Set("Access-Control-Allow-Origin", "*")

	u := a.PrometheusClient.URL(epTargets, nil)

	req, err := http.NewRequest(http.MethodGet, u.String(), nil)
	if err != nil {
		fmt.Fprintf(w, "Error creating Prometheus rule request: "+err.Error())
	}

	_, body, err := a.PrometheusClient.Do(r.Context(), req)
	if err != nil {
		fmt.Fprintf(w, "Error making Prometheus rule request: "+err.Error())
	} else {
		w.Write(body)
	}
}

func (a *Accesses) GetOrphanedPods(w http.ResponseWriter, r *http.Request, ps httprouter.Params) {
	w.Header().Set("Content-Type", "application/json")
	w.Header().Set("Access-Control-Allow-Origin", "*")

	podlist := a.ClusterCache.GetAllPods()

	var lonePods []*v1.Pod
	for _, pod := range podlist {
		if len(pod.OwnerReferences) == 0 {
			lonePods = append(lonePods, pod)
		}
	}

	body, err := json.Marshal(lonePods)
	if err != nil {
		fmt.Fprintf(w, "Error decoding pod: "+err.Error())
	} else {
		w.Write(body)
	}
}

func (a *Accesses) GetInstallNamespace(w http.ResponseWriter, r *http.Request, _ httprouter.Params) {
	w.Header().Set("Content-Type", "application/json")
	w.Header().Set("Access-Control-Allow-Origin", "*")

	ns := env.GetKubecostNamespace()
	w.Write([]byte(ns))
}

type InstallInfo struct {
	Containers  []ContainerInfo   `json:"containers"`
	ClusterInfo map[string]string `json:"clusterInfo"`
	Version     string            `json:"version"`
}

type ContainerInfo struct {
	ContainerName string `json:"containerName"`
	Image         string `json:"image"`
	ImageID       string `json:"imageID"`
	StartTime     string `json:"startTime"`
	Restarts      int32  `json:"restarts"`
}

func (a *Accesses) GetInstallInfo(w http.ResponseWriter, r *http.Request, _ httprouter.Params) {
	w.Header().Set("Content-Type", "application/json")
	w.Header().Set("Access-Control-Allow-Origin", "*")

	pods, err := a.KubeClientSet.CoreV1().Pods(env.GetKubecostNamespace()).List(context.Background(), metav1.ListOptions{
		LabelSelector: "app=cost-analyzer",
		FieldSelector: "status.phase=Running",
		Limit:         1,
	})
	if err != nil {
		writeErrorResponse(w, 500, fmt.Sprintf("Unable to list pods: %s", err.Error()))
		return
	}

	info := InstallInfo{
		ClusterInfo: make(map[string]string),
		Version:     version.FriendlyVersion(),
	}

	// If we have zero pods either something is weird with the install since the app selector is not exposed in the helm
	// chart or more likely we are running locally - in either case Images field will return as null
	if len(pods.Items) > 0 {
		for _, pod := range pods.Items {
			for _, container := range pod.Status.ContainerStatuses {
				c := ContainerInfo{
					ContainerName: container.Name,
					Image:         container.Image,
					ImageID:       container.ImageID,
					StartTime:     pod.Status.StartTime.String(),
					Restarts:      container.RestartCount,
				}
				info.Containers = append(info.Containers, c)
			}
		}
	}

	nodes := a.ClusterCache.GetAllNodes()
	cachePods := a.ClusterCache.GetAllPods()

	info.ClusterInfo["nodeCount"] = strconv.Itoa(len(nodes))
	info.ClusterInfo["podCount"] = strconv.Itoa(len(cachePods))

	body, err := json.Marshal(info)
	if err != nil {
		writeErrorResponse(w, 500, fmt.Sprintf("Error decoding pod: %s", err.Error()))
		return
	}

	w.Write(body)
}

// logsFor pulls the logs for a specific pod, namespace, and container
func logsFor(c kubernetes.Interface, namespace string, pod string, container string, dur time.Duration, ctx context.Context) (string, error) {
	since := time.Now().UTC().Add(-dur)

	logOpts := v1.PodLogOptions{
		SinceTime: &metav1.Time{Time: since},
	}
	if container != "" {
		logOpts.Container = container
	}

	req := c.CoreV1().Pods(namespace).GetLogs(pod, &logOpts)
	reader, err := req.Stream(ctx)
	if err != nil {
		return "", err
	}

	podLogs, err := io.ReadAll(reader)
	if err != nil {
		return "", err
	}

	// If color is already disabled then we don't need to process the logs
	// to drop ANSI colors
	if !viper.GetBool("disable-log-color") {
		podLogs = ANSIRegex.ReplaceAll(podLogs, []byte{})
	}

	return string(podLogs), nil
}

func (a *Accesses) GetPodLogs(w http.ResponseWriter, r *http.Request, ps httprouter.Params) {
	w.Header().Set("Content-Type", "application/json")
	w.Header().Set("Access-Control-Allow-Origin", "*")

	qp := httputil.NewQueryParams(r.URL.Query())

	ns := qp.Get("namespace", env.GetKubecostNamespace())
	pod := qp.Get("pod", "")
	selector := qp.Get("selector", "")
	container := qp.Get("container", "")
	since := qp.Get("since", "24h")

	sinceDuration, err := time.ParseDuration(since)
	if err != nil {
		fmt.Fprintf(w, "Invalid Duration String: "+err.Error())
		return
	}

	var logResult string
	appendLog := func(ns string, pod string, container string, l string) {
		if l == "" {
			return
		}

		logResult += fmt.Sprintf("%s\n| %s:%s:%s\n%s\n%s\n\n", LogSeparator, ns, pod, container, LogSeparator, l)
	}

	if pod != "" {
		pd, err := a.KubeClientSet.CoreV1().Pods(ns).Get(r.Context(), pod, metav1.GetOptions{})
		if err != nil {
			fmt.Fprintf(w, "Error Finding Pod: "+err.Error())
			return
		}

		if container != "" {
			var foundContainer bool
			for _, cont := range pd.Spec.Containers {
				if strings.EqualFold(cont.Name, container) {
					foundContainer = true
					break
				}
			}
			if !foundContainer {
				fmt.Fprintf(w, "Could not find container: "+container)
				return
			}
		}

		logs, err := logsFor(a.KubeClientSet, ns, pod, container, sinceDuration, r.Context())
		if err != nil {
			fmt.Fprintf(w, "Error Getting Logs: "+err.Error())
			return
		}

		appendLog(ns, pod, container, logs)

		w.Write([]byte(logResult))
		return
	}

	if selector != "" {
		pods, err := a.KubeClientSet.CoreV1().Pods(ns).List(r.Context(), metav1.ListOptions{LabelSelector: selector})
		if err != nil {
			fmt.Fprintf(w, "Error Finding Pod: "+err.Error())
			return
		}

		for _, pd := range pods.Items {
			for _, cont := range pd.Spec.Containers {
				logs, err := logsFor(a.KubeClientSet, ns, pd.Name, cont.Name, sinceDuration, r.Context())
				if err != nil {
					continue
				}
				appendLog(ns, pd.Name, cont.Name, logs)
			}
		}
	}

	w.Write([]byte(logResult))
}

func (a *Accesses) AddServiceKey(w http.ResponseWriter, r *http.Request, ps httprouter.Params) {
	w.Header().Set("Content-Type", "application/json")
	w.Header().Set("Access-Control-Allow-Origin", "*")

	r.ParseForm()

	key := r.PostForm.Get("key")
	k := []byte(key)
	err := os.WriteFile(path.Join(env.GetConfigPathWithDefault(env.DefaultConfigMountPath), "key.json"), k, 0644)
	if err != nil {
		fmt.Fprintf(w, "Error writing service key: "+err.Error())
	}

	w.WriteHeader(http.StatusOK)
}

func (a *Accesses) GetHelmValues(w http.ResponseWriter, r *http.Request, ps httprouter.Params) {
	w.Header().Set("Content-Type", "application/json")
	w.Header().Set("Access-Control-Allow-Origin", "*")

	encodedValues := sysenv.Get("HELM_VALUES", "")
	if encodedValues == "" {
		fmt.Fprintf(w, "Values reporting disabled")
		return
	}

	result, err := base64.StdEncoding.DecodeString(encodedValues)
	if err != nil {
		fmt.Fprintf(w, "Failed to decode encoded values: %s", err)
		return
	}

	w.Write(result)
}

func (a *Accesses) Status(w http.ResponseWriter, r *http.Request, _ httprouter.Params) {
	w.Header().Set("Content-Type", "application/json")
	w.Header().Set("Access-Control-Allow-Origin", "*")

	endpoints := env.GetPrometheusEndpoints()
	scrapeServer, ok := endpoints[env.Scrape]
	if !ok {
		scrapeServer = endpoints[env.Server]
	}

	api := prometheusAPI.NewAPI(a.PrometheusScrapeClient)
	result, err := api.Config(r.Context())
	if err != nil {
		fmt.Fprintf(w, "Using Prometheus at "+scrapeServer+". Error: "+err.Error())
	} else {

		fmt.Fprintf(w, "Using Prometheus at "+scrapeServer+". PrometheusConfig: "+result.YAML)
	}
}

type LogLevelRequestResponse struct {
	Level string `json:"level"`
}

func (a *Accesses) GetLogLevel(w http.ResponseWriter, r *http.Request, _ httprouter.Params) {
	w.Header().Set("Content-Type", "application/json")
	w.Header().Set("Access-Control-Allow-Origin", "*")

	level := log.GetLogLevel()
	llrr := LogLevelRequestResponse{
		Level: level,
	}

	body, err := json.Marshal(llrr)
	if err != nil {
		http.Error(w, fmt.Sprintf("unable to retrive log level"), http.StatusInternalServerError)
		return
	}
	_, err = w.Write(body)
	if err != nil {
		http.Error(w, fmt.Sprintf("unable to write response: %s", body), http.StatusInternalServerError)
		return
	}
}

func (a *Accesses) SetLogLevel(w http.ResponseWriter, r *http.Request, ps httprouter.Params) {
	params := LogLevelRequestResponse{}
	err := json.NewDecoder(r.Body).Decode(&params)
	if err != nil {
		http.Error(w, fmt.Sprintf("unable to decode request body, error: %s", err), http.StatusBadRequest)
		return
	}

	err = log.SetLogLevel(params.Level)
	if err != nil {
		http.Error(w, fmt.Sprintf("level must be a valid log level according to zerolog; level given: %s, error: %s", params.Level, err), http.StatusBadRequest)
		return
	}
	w.WriteHeader(http.StatusOK)
}

// captures the panic event in sentry
func capturePanicEvent(err string, stack string) {
	msg := fmt.Sprintf("Panic: %s\nStackTrace: %s\n", err, stack)
	log.Infof(msg)
	sentry.CurrentHub().CaptureEvent(&sentry.Event{
		Level:   sentry.LevelError,
		Message: msg,
	})
	sentry.Flush(5 * time.Second)
}

// handle any panics reported by the errors package
func handlePanic(p errors.Panic) bool {
	err := p.Error

	if err != nil {
		if err, ok := err.(error); ok {
			capturePanicEvent(err.Error(), p.Stack)
		}

		if err, ok := err.(string); ok {
			capturePanicEvent(err, p.Stack)
		}
	}

	// Return true to recover iff the type is http, otherwise allow kubernetes
	// to recover.
	return p.Type == errors.PanicTypeHTTP
}

func Initialize(additionalConfigWatchers ...*watcher.ConfigMapWatcher) *Accesses {
	configWatchers := watcher.NewConfigMapWatchers(additionalConfigWatchers...)

	var err error
	if errorReportingEnabled {
		err = sentry.Init(sentry.ClientOptions{Release: version.FriendlyVersion()})
		if err != nil {
			log.Infof("Failed to initialize sentry for error reporting")
		} else {
			err = errors.SetPanicHandler(handlePanic)
			if err != nil {
				log.Infof("Failed to set panic handler: %s", err)
			}
		}
	}

	promAddrs := env.GetPrometheusEndpoints()
	if promAddrs[env.Server] == "" {
		log.Fatalf("No address for prometheus set in $%s. Aborting.", env.PrometheusServerEndpointEnvVar)
	}

	queryConcurrency := env.GetMaxQueryConcurrency()
	log.Infof("Prometheus/Thanos Client Max Concurrency set to %d", queryConcurrency)

	timeout := 120 * time.Second
	keepAlive := 120 * time.Second
	tlsHandshakeTimeout := 10 * time.Second
	scrapeInterval := time.Minute

	var rateLimitRetryOpts *prom.RateLimitRetryOpts = nil
	if env.IsPrometheusRetryOnRateLimitResponse() {
		rateLimitRetryOpts = &prom.RateLimitRetryOpts{
			MaxRetries:       env.GetPrometheusRetryOnRateLimitMaxRetries(),
			DefaultRetryWait: env.GetPrometheusRetryOnRateLimitDefaultWait(),
		}
	}

	promClis := map[env.PrometheusType]prometheus.Client{}
	for clientName, addr := range promAddrs {
		promClis[clientName], err = prom.NewPrometheusClient(addr, &prom.PrometheusClientConfig{
			Timeout:               timeout,
			KeepAlive:             keepAlive,
			TLSHandshakeTimeout:   tlsHandshakeTimeout,
			TLSInsecureSkipVerify: env.GetInsecureSkipVerify(clientName),
			RateLimitRetryOpts:    rateLimitRetryOpts,
			Auth: &prom.ClientAuth{
				Username:    env.GetDBBasicAuthUsername(clientName),
				Password:    env.GetDBBasicAuthUserPassword(clientName),
				BearerToken: env.GetDBBearerToken(clientName),
			},
			QueryConcurrency:  queryConcurrency,
			QueryLogFile:      "",
			HeaderXScopeOrgId: env.GetPrometheusHeaderXScopeOrgId(clientName),
		})
		if err != nil {
			log.Fatalf("Failed to create prometheus client, Error: %v", err)
		}
		m, err := prom.Validate(promClis[clientName])
		if err != nil || !m.Running {
			if err != nil {
				log.Errorf("Failed to query prometheus at %s. Error: %s . Troubleshooting help available at: %s", addr, err.Error(), prom.PrometheusTroubleshootingURL)
			} else if !m.Running {
				log.Errorf("Prometheus at %s is not running. Troubleshooting help available at: %s", addr, prom.PrometheusTroubleshootingURL)
			}
		} else {
			log.Infof("Success: retrieved the 'up' query against prometheus at: " + addr)
		}
	}
	scrapeKey := env.Scrape
	promScrapeCli, ok := promClis[env.Scrape]
	if !ok {
		promScrapeCli = promClis[env.Server]
		scrapeKey = env.Server
	}
	api := prometheusAPI.NewAPI(promScrapeCli)
	_, err = api.Config(context.Background())
	if err != nil {
		log.Infof("No valid prometheus config file at %s. Error: %s . Troubleshooting help available at: %s. Ignore if using cortex/mimir/thanos here.", promAddrs[scrapeKey], err.Error(), prom.PrometheusTroubleshootingURL)
	} else {
		log.Infof("Retrieved a prometheus config file from: %s", promAddrs[scrapeKey])
	}

	// Lookup scrape interval for kubecost job, update if found
	si, err := prom.ScrapeIntervalFor(promClis[env.Server], env.GetKubecostJobName())
	if err == nil {
		scrapeInterval = si
	}

	log.Infof("Using scrape interval of %f", scrapeInterval.Seconds())

	// Kubernetes API setup
	kubeClientset, err := kubeconfig.LoadKubeClient("")
	if err != nil {
		log.Fatalf("Failed to build Kubernetes client: %s", err.Error())
	}

	// Create ConfigFileManager for synchronization of shared configuration
	confManager := config.NewConfigFileManager(&config.ConfigFileManagerOpts{
		BucketStoreConfig: env.GetKubecostConfigBucket(),
		LocalConfigPath:   "/",
	})

	configPrefix := env.GetConfigPathWithDefault("/var/configs/")

	// Create Kubernetes Cluster Cache + Watchers
	var k8sCache clustercache.ClusterCache
	if env.IsClusterCacheFileEnabled() {
		importLocation := confManager.ConfigFileAt(path.Join(configPrefix, "cluster-cache.json"))
		k8sCache = clustercache.NewClusterImporter(importLocation)
	} else {
		k8sCache = clustercache.NewKubernetesClusterCache(kubeClientset)
	}
	k8sCache.Run()

	cloudProviderKey := env.GetCloudProviderAPIKey()
	cloudProvider, err := provider.NewProvider(k8sCache, cloudProviderKey, confManager)
	if err != nil {
		panic(err.Error())
	}

	// Append the pricing config watcher
	configWatchers.AddWatcher(provider.ConfigWatcherFor(cloudProvider))
	configWatchers.AddWatcher(metrics.GetMetricsConfigWatcher())

	watchConfigFunc := configWatchers.ToWatchFunc()
	watchedConfigs := configWatchers.GetWatchedConfigs()

	kubecostNamespace := env.GetKubecostNamespace()
	// We need an initial invocation because the init of the cache has happened before we had access to the provider.
	for _, cw := range watchedConfigs {
		configs, err := kubeClientset.CoreV1().ConfigMaps(kubecostNamespace).Get(context.Background(), cw, metav1.GetOptions{})
		if err != nil {
			log.Infof("No %s configmap found at install time, using existing configs: %s", cw, err.Error())
		} else {
			log.Infof("Found configmap %s, watching...", configs.Name)
			watchConfigFunc(configs)
		}
	}

	k8sCache.SetConfigMapUpdateFunc(watchConfigFunc)

	remoteEnabled := env.IsRemoteEnabled()
	if remoteEnabled {
		info, err := cloudProvider.ClusterInfo()
		log.Infof("Saving cluster  with id:'%s', and name:'%s' to durable storage", info["id"], info["name"])
		if err != nil {
			log.Infof("Error saving cluster id %s", err.Error())
		}
		_, _, err = utils.GetOrCreateClusterMeta(info["id"], info["name"])
		if err != nil {
			log.Infof("Unable to set cluster id '%s' for cluster '%s', %s", info["id"], info["name"], err.Error())
		}
	}

	// Thanos Client
	var thanosClient prometheus.Client
	if thanos.IsEnabled() {
		thanosAddress := thanos.QueryURL()

		if thanosAddress != "" {
			thanosCli, _ := thanos.NewThanosClient(thanosAddress, &prom.PrometheusClientConfig{
				Timeout:               timeout,
				KeepAlive:             keepAlive,
				TLSHandshakeTimeout:   tlsHandshakeTimeout,
				TLSInsecureSkipVerify: env.GetInsecureSkipVerify(env.Server),
				RateLimitRetryOpts:    rateLimitRetryOpts,
				Auth: &prom.ClientAuth{
					Username:    env.GetMultiClusterBasicAuthUsername(),
					Password:    env.GetMultiClusterBasicAuthPassword(),
					BearerToken: env.GetMultiClusterBearerToken(),
				},
				QueryConcurrency: queryConcurrency,
				QueryLogFile:     env.GetQueryLoggingFile(),
			})

			_, err = prom.Validate(thanosCli)
			if err != nil {
				log.Warnf("Failed to query Thanos at %s. Error: %s.", thanosAddress, err.Error())
				thanosClient = thanosCli
			} else {
				log.Infof("Success: retrieved the 'up' query against Thanos at: " + thanosAddress)

				thanosClient = thanosCli
			}

		} else {
			log.Infof("Error resolving environment variable: $%s", env.ThanosQueryUrlEnvVar)
		}
	}

	// ClusterInfo Provider to provide the cluster map with local and remote cluster data
	var clusterInfoProvider clusters.ClusterInfoProvider
	if env.IsClusterInfoFileEnabled() {
		clusterInfoFile := confManager.ConfigFileAt(path.Join(configPrefix, "cluster-info.json"))
		clusterInfoProvider = NewConfiguredClusterInfoProvider(clusterInfoFile)
	} else {
		clusterInfoProvider = NewLocalClusterInfoProvider(kubeClientset, cloudProvider)
	}

	// Initialize ClusterMap for maintaining ClusterInfo by ClusterID
	var clusterMap clusters.ClusterMap
	if thanosClient != nil {
		clusterMap = clustermap.NewClusterMap(thanosClient, clusterInfoProvider, 10*time.Minute)
	} else {
<<<<<<< HEAD
		clusterMap = clusters.NewClusterMap(promClis[env.Server], clusterInfoProvider, 5*time.Minute)
=======
		clusterMap = clustermap.NewClusterMap(promCli, clusterInfoProvider, 5*time.Minute)
>>>>>>> 6710791c
	}

	// cache responses from model and aggregation for a default of 10 minutes;
	// clear expired responses every 20 minutes
	aggregateCache := cache.New(time.Minute*10, time.Minute*20)
	costDataCache := cache.New(time.Minute*10, time.Minute*20)
	clusterCostsCache := cache.New(cache.NoExpiration, cache.NoExpiration)
	outOfClusterCache := cache.New(time.Minute*5, time.Minute*10)
	settingsCache := cache.New(cache.NoExpiration, cache.NoExpiration)

	// query durations that should be cached longer should be registered here
	// use relatively prime numbers to minimize likelihood of synchronized
	// attempts at cache warming
	day := 24 * time.Hour
	cacheExpiration := map[time.Duration]time.Duration{
		day:      maxCacheMinutes1d * time.Minute,
		2 * day:  maxCacheMinutes2d * time.Minute,
		7 * day:  maxCacheMinutes7d * time.Minute,
		30 * day: maxCacheMinutes30d * time.Minute,
	}

	var pc prometheus.Client
	if thanosClient != nil {
		pc = thanosClient
	} else {
		pc = promClis[env.Server]
	}
	costModel := NewCostModel(pc, cloudProvider, k8sCache, clusterMap, scrapeInterval)
	metricsEmitter := NewCostModelMetricsEmitter(promClis[env.Server], k8sCache, cloudProvider, clusterInfoProvider, costModel)

	a := &Accesses{
		Router:                 httprouter.New(),
		PrometheusClient:       promClis[env.Server],
		PrometheusScrapeClient: promClis[scrapeKey],
		ThanosClient:           thanosClient,
		KubeClientSet:          kubeClientset,
		ClusterCache:           k8sCache,
		ClusterMap:             clusterMap,
		CloudProvider:          cloudProvider,
		CloudConfigController:  cloudconfig.NewController(cloudProvider),
		ConfigFileManager:      confManager,
		ClusterInfoProvider:    clusterInfoProvider,
		Model:                  costModel,
		MetricsEmitter:         metricsEmitter,
		AggregateCache:         aggregateCache,
		CostDataCache:          costDataCache,
		ClusterCostsCache:      clusterCostsCache,
		OutOfClusterCache:      outOfClusterCache,
		SettingsCache:          settingsCache,
		CacheExpiration:        cacheExpiration,
		httpServices:           services.NewCostModelServices(),
	}

	// Use the Accesses instance, itself, as the CostModelAggregator. This is
	// confusing and unconventional, but necessary so that we can swap it
	// out for the ETL-adapted version elsewhere.
	// TODO clean this up once ETL is open-sourced.
	a.AggAPI = a

	// Initialize mechanism for subscribing to settings changes
	a.InitializeSettingsPubSub()
	err = a.CloudProvider.DownloadPricingData()
	if err != nil {
		log.Infof("Failed to download pricing data: " + err.Error())
	}

	// Warm the aggregate cache unless explicitly set to false
	if env.IsCacheWarmingEnabled() {
		log.Infof("Init: AggregateCostModel cache warming enabled")
		a.warmAggregateCostModelCache()
	} else {
		log.Infof("Init: AggregateCostModel cache warming disabled")
	}

	if !env.IsKubecostMetricsPodEnabled() {
		a.MetricsEmitter.Start()
	}

	a.Router.GET("/costDataModel", a.CostDataModel)
	a.Router.GET("/costDataModelRange", a.CostDataModelRange)
	a.Router.GET("/aggregatedCostModel", a.AggregateCostModelHandler)
	a.Router.GET("/allocation/compute", a.ComputeAllocationHandler)
	a.Router.GET("/allocation/compute/summary", a.ComputeAllocationHandlerSummary)
	a.Router.GET("/allNodePricing", a.GetAllNodePricing)
	a.Router.POST("/refreshPricing", a.RefreshPricingData)
	a.Router.GET("/clusterCostsOverTime", a.ClusterCostsOverTime)
	a.Router.GET("/clusterCosts", a.ClusterCosts)
	a.Router.GET("/clusterCostsFromCache", a.ClusterCostsFromCacheHandler)
	a.Router.GET("/validatePrometheus", a.GetPrometheusMetadata)
	a.Router.GET("/managementPlatform", a.ManagementPlatform)
	a.Router.GET("/clusterInfo", a.ClusterInfo)
	a.Router.GET("/clusterInfoMap", a.GetClusterInfoMap)
	a.Router.GET("/serviceAccountStatus", a.GetServiceAccountStatus)
	a.Router.GET("/pricingSourceStatus", a.GetPricingSourceStatus)
	a.Router.GET("/pricingSourceSummary", a.GetPricingSourceSummary)
	a.Router.GET("/pricingSourceCounts", a.GetPricingSourceCounts)

	// endpoints migrated from server
	a.Router.GET("/allPersistentVolumes", a.GetAllPersistentVolumes)
	a.Router.GET("/allDeployments", a.GetAllDeployments)
	a.Router.GET("/allStorageClasses", a.GetAllStorageClasses)
	a.Router.GET("/allStatefulSets", a.GetAllStatefulSets)
	a.Router.GET("/allNodes", a.GetAllNodes)
	a.Router.GET("/allPods", a.GetAllPods)
	a.Router.GET("/allNamespaces", a.GetAllNamespaces)
	a.Router.GET("/allDaemonSets", a.GetAllDaemonSets)
	a.Router.GET("/pod/:namespace/:name", a.GetPod)
	a.Router.GET("/prometheusRecordingRules", a.PrometheusRecordingRules)
	a.Router.GET("/prometheusConfig", a.PrometheusConfig)
	a.Router.GET("/prometheusTargets", a.PrometheusTargets)
	a.Router.GET("/orphanedPods", a.GetOrphanedPods)
	a.Router.GET("/installNamespace", a.GetInstallNamespace)
	a.Router.GET("/installInfo", a.GetInstallInfo)
	a.Router.GET("/podLogs", a.GetPodLogs)
	a.Router.POST("/serviceKey", a.AddServiceKey)
	a.Router.GET("/helmValues", a.GetHelmValues)
	a.Router.GET("/status", a.Status)

	// prom query proxies
	a.Router.GET("/prometheusQuery", a.PrometheusQuery)
	a.Router.GET("/prometheusQueryRange", a.PrometheusQueryRange)
	a.Router.GET("/thanosQuery", a.ThanosQuery)
	a.Router.GET("/thanosQueryRange", a.ThanosQueryRange)

	// diagnostics
	a.Router.GET("/diagnostics/requestQueue", a.GetPrometheusQueueState)
	a.Router.GET("/diagnostics/prometheusMetrics", a.GetPrometheusMetrics)

	a.Router.GET("/logs/level", a.GetLogLevel)
	a.Router.POST("/logs/level", a.SetLogLevel)

	a.Router.GET("/cloud/config/export", a.CloudConfigController.GetExportConfigHandler())
	a.Router.GET("/cloud/config/enable", a.CloudConfigController.GetEnableConfigHandler())
	a.Router.GET("/cloud/config/disable", a.CloudConfigController.GetDisableConfigHandler())
	a.Router.GET("/cloud/config/delete", a.CloudConfigController.GetDeleteConfigHandler())

	a.httpServices.RegisterAll(a.Router)

	return a
}

func InitializeWithoutKubernetes() *Accesses {
	var err error
	if errorReportingEnabled {
		err = sentry.Init(sentry.ClientOptions{Release: version.FriendlyVersion()})
		if err != nil {
			log.Infof("Failed to initialize sentry for error reporting")
		} else {
			err = errors.SetPanicHandler(handlePanic)
			if err != nil {
				log.Infof("Failed to set panic handler: %s", err)
			}
		}
	}

	a := &Accesses{
		Router:                httprouter.New(),
		CloudConfigController: cloudconfig.NewController(nil),
		httpServices:          services.NewCostModelServices(),
	}

	a.Router.GET("/logs/level", a.GetLogLevel)
	a.Router.POST("/logs/level", a.SetLogLevel)

	a.httpServices.RegisterAll(a.Router)

	return a
}

func writeErrorResponse(w http.ResponseWriter, code int, message string) {
	out := map[string]string{
		"message": message,
	}
	bytes, err := json.Marshal(out)
	if err != nil {
		w.Header().Set("Content-Type", "text/plain")
		w.WriteHeader(500)
		fmt.Fprint(w, "unable to marshall json for error")
		log.Warnf("Failed to marshall JSON for error response: %s", err.Error())
		return
	}
	w.WriteHeader(code)
	fmt.Fprint(w, string(bytes))
}<|MERGE_RESOLUTION|>--- conflicted
+++ resolved
@@ -1701,11 +1701,7 @@
 	if thanosClient != nil {
 		clusterMap = clustermap.NewClusterMap(thanosClient, clusterInfoProvider, 10*time.Minute)
 	} else {
-<<<<<<< HEAD
 		clusterMap = clusters.NewClusterMap(promClis[env.Server], clusterInfoProvider, 5*time.Minute)
-=======
-		clusterMap = clustermap.NewClusterMap(promCli, clusterInfoProvider, 5*time.Minute)
->>>>>>> 6710791c
 	}
 
 	// cache responses from model and aggregation for a default of 10 minutes;
