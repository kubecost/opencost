--- conflicted
+++ resolved
@@ -943,31 +943,22 @@
 	}
 	promCli, _ := prometheusClient.NewClient(pc)
 
-<<<<<<< HEAD
 	m, err := ValidatePrometheus(promCli, false)
 	if err != nil || m.Running == false {
-		klog.Errorf("Failed to query prometheus at %s. Error: %s . Troubleshooting help available at: %s", address, err.Error(), prometheusTroubleshootingEp)
+		if err != nil {
+			klog.Errorf("Failed to query prometheus at %s. Error: %s . Troubleshooting help available at: %s", address, err.Error(), prometheusTroubleshootingEp)
+		} else if m.Running == false {
+			klog.Errorf("Prometheus at %s is not running. Troubleshooting help available at: %s", address, prometheusTroubleshootingEp)
+		}
 		api := prometheusAPI.NewAPI(promCli)
 		_, err = api.Config(context.Background())
 		if err != nil {
-			klog.Infof("No valid prometheus config file at %s. Error: %s . Troubleshooting help available at: %s", address, err.Error(), prometheusTroubleshootingEp)
+			klog.Infof("No valid prometheus config file at %s. Error: %s . Troubleshooting help available at: %s. Ignore if using cortex/thanos here.", address, err.Error(), prometheusTroubleshootingEp)
 		} else {
 			klog.V(1).Info("Retrieved a prometheus config file from: " + address)
 		}
 	} else {
 		klog.V(1).Info("Success: retrieved the 'up' query against prometheus at: " + address)
-=======
-	api := prometheusAPI.NewAPI(promCli)
-	_, err = api.Config(context.Background())
-	if err != nil {
-		klog.Fatalf("No valid prometheus config file at %s. Error: %s . Troubleshooting help available at: %s", address, err.Error(), prometheusTroubleshootingEp)
-	}
-	klog.V(1).Info("Success: retrieved a prometheus config file from: " + address)
-
-	_, err = ValidatePrometheus(promCli, false)
-	if err != nil {
-		klog.Fatalf("Failed to query prometheus at %s. Error: %s . Troubleshooting help available at: %s", address, err.Error(), prometheusTroubleshootingEp)
->>>>>>> d67dad87
 	}
 
 	// Kubernetes API setup
