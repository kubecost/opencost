--- conflicted
+++ resolved
@@ -83,13 +83,10 @@
 
 		// Pod Labels
 		if _, disabled := disabledMetrics["kube_pod_labels"]; !disabled {
-<<<<<<< HEAD
-			labelNames, labelValues := promutil.KubePrependQualifierToLabels(promutil.SanitizeLabels(pod.Labels), "label_")
-=======
-			podLabels := pod.GetLabels()
+			podLabels := pod.Labels
 			if kpmc.metricsConfig.UseLabelsWhitelist {
 				kpmc.UpdateWhitelist()
-				for lname := range podLabels {
+				for lname := range pod.Labels {
 					if _, ok := kpmc.labelsWhitelist[lname]; !ok {
 						delete(podLabels, lname)
 					}
@@ -97,7 +94,6 @@
 			}
 
 			labelNames, labelValues := promutil.KubePrependQualifierToLabels(promutil.SanitizeLabels(podLabels), "label_")
->>>>>>> 016dc897
 			ch <- newKubePodLabelsMetric("kube_pod_labels", podNS, podName, podUID, labelNames, labelValues)
 		}
 
