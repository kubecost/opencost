--- conflicted
+++ resolved
@@ -32,13 +32,10 @@
 	"github.com/opencost/opencost/pkg/clustercache"
 	"github.com/opencost/opencost/pkg/config"
 	"github.com/opencost/opencost/pkg/env"
-<<<<<<< HEAD
 	"github.com/opencost/opencost/pkg/util/watcher"
-=======
 
 	v1 "k8s.io/api/core/v1"
 	"k8s.io/client-go/kubernetes"
->>>>>>> cc5773c1
 )
 
 // ClusterName returns the name defined in cluster info, defaulting to the
@@ -156,7 +153,6 @@
 }
 
 // NewProvider looks at the nodespec or provider metadata server to decide which provider to instantiate.
-<<<<<<< HEAD
 func NewProvider(cache clustercache.ClusterCache, apiKey string, config *config.ConfigFileManager) (models.Provider, error) {
 	getAllNodesFunc := func() ([]*clustercache.Node, error) {
 		nodes := cache.GetAllNodes()
@@ -174,10 +170,6 @@
 	} else {
 		nodes, _ = getAllNodesFunc()
 	}
-=======
-func NewProvider(kubeClientset kubernetes.Interface, cache clustercache.ClusterCache, apiKey string, config *config.ConfigFileManager) (models.Provider, error) {
-	nodes := cache.GetAllNodes()
->>>>>>> cc5773c1
 	if len(nodes) == 0 {
 		log.Infof("Could not locate any nodes for cluster.")
 		return &CustomProvider{
