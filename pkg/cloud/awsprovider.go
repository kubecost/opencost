--- conflicted
+++ resolved
@@ -1203,13 +1203,8 @@
 		}
 	}
 
-<<<<<<< HEAD
-	if customPricing.BillingDataDataset != "" { // There is GCP data, meaning someone has tried to configure a GCP out-of-cluster allocation
-		gcp, err := NewCrossClusterProvider("aws", "aws.json", a.Clientset)
-=======
 	if customPricing.BillingDataDataset != "" { // There is GCP data, meaning someone has tried to configure a GCP out-of-cluster allocation.
 		gcp, err := NewCrossClusterProvider("gcp", "gcp.json", a.Clientset)
->>>>>>> 8e907609
 		if err != nil {
 			klog.Infof("Could not instantiate cross-cluster provider %s", err.Error())
 		}
