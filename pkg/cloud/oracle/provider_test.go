--- conflicted
+++ resolved
@@ -74,16 +74,12 @@
 	assert.Equal(t, providerID, pvkey.ID())
 }
 
-<<<<<<< HEAD
-func testNode(gpus int) *clustercache.Node {
-=======
 func TestRegions(t *testing.T) {
 	regions := (&Oracle{}).Regions()
 	assert.Len(t, regions, 39)
 }
 
-func testNode(gpus int) *v1.Node {
->>>>>>> 7538f24c
+func testNode(gpus int) *clustercache.Node {
 	capacity := map[v1.ResourceName]resource.Quantity{}
 	if gpus > 0 {
 		capacity["nvidia.com/gpu"] = resource.MustParse(fmt.Sprintf("%d", gpus))
